program: experiments/003-fit-int/scripts/mse_distloss_supcr.py
project: torchcell_qm9_loss_study
method: grid

parameters:
  wandb:
    parameters:
      project:
        values: ["qm9_loss_study"]

  training:
    parameters:
      num_epochs:
<<<<<<< HEAD
        values: [10]
=======
        values: [30]
>>>>>>> 04d39154
        # values: [50]
      dataset_size:
        values: [50000]  # [1000] #[null] for all #TODO
      learning_rate:
        values: [1e-3]
      batch_size:
        values: [128]
      hidden_channels:
        values: [256]
      weight_decay:
        # values: [0.0, 1e-6, 1e-4]
        values: [1e-8]

  loss_sweep:
    parameters:
      lambda_dist:
<<<<<<< HEAD
        values: [1e-3, 1e-1]
        # values: [0, 1e-3, 1e-1, 1e0]
      lambda_supcr:
        values: [1e-3, 1e-1]
=======
        values: [0, 1e-3, 1e-1, 1]
        # values: [0, 1e-3, 1e-1, 1e0]
      lambda_supcr:
        values: [0, 1e-3, 1e-1, 1]
>>>>>>> 04d39154
        # values: [0, 1e-3, 1e-1, 1e0]

  plotting:
    parameters:
      max_points: 
        values: [5000]


command:
  - ${env}
  - python
  - ${program}<|MERGE_RESOLUTION|>--- conflicted
+++ resolved
@@ -11,11 +11,7 @@
   training:
     parameters:
       num_epochs:
-<<<<<<< HEAD
-        values: [10]
-=======
         values: [30]
->>>>>>> 04d39154
         # values: [50]
       dataset_size:
         values: [50000]  # [1000] #[null] for all #TODO
@@ -32,17 +28,10 @@
   loss_sweep:
     parameters:
       lambda_dist:
-<<<<<<< HEAD
-        values: [1e-3, 1e-1]
-        # values: [0, 1e-3, 1e-1, 1e0]
-      lambda_supcr:
-        values: [1e-3, 1e-1]
-=======
         values: [0, 1e-3, 1e-1, 1]
         # values: [0, 1e-3, 1e-1, 1e0]
       lambda_supcr:
         values: [0, 1e-3, 1e-1, 1]
->>>>>>> 04d39154
         # values: [0, 1e-3, 1e-1, 1e0]
 
   plotting:
