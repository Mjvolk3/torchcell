# experiments/config/dmf_costanzo_deepset.yaml
defaults:
  - default
  - _self_ # append to end for overriding duplicate configs in default

wandb:
  mode: online # disabled, offline, online
  project: torchcell
  tags: [poc, subset]

cell_dataset:
  experiments: costanzo2016_1e5
  name: cell_1e5

data_module:
  batch_size: 16 #32
  num_workers: 4
  pin_memory: true

trainer:
  max_epochs: 1000
  strategy: ddp # ddp, auto

regression_task:
  wt_train_per_epoch: 2
  boxplot_every_n_epochs: 1
  learning_rate: 1e-2 #1e-3
  weight_decay: 1e-5
  loss: mse
  weighted_mse_penalty: null # only for weighted mse
  train_wt_node_loss: false
  clip_grad_norm: false
  clip_grad_norm_max_norm: 0.01
  order_penalty: false
  lambda_order: 1.0

models:
  graph:
<<<<<<< HEAD
    node_layers: [256, 128] # [1024, 512]
    set_layers: [32, 32, 32, 32] # [256, 128]
=======
    node_layers: [1024, 512, 256, 128, 64] # [1024, 512]
    set_layers: [32, 32, 32, 32, 32] # [256, 128]
>>>>>>> c1730b6d
    norm: layer
    activation: tanh
    skip_node: true
    skip_set: true
  mlp_refset:
    layer_dims: [1]<|MERGE_RESOLUTION|>--- conflicted
+++ resolved
@@ -36,13 +36,8 @@
 
 models:
   graph:
-<<<<<<< HEAD
-    node_layers: [256, 128] # [1024, 512]
-    set_layers: [32, 32, 32, 32] # [256, 128]
-=======
     node_layers: [1024, 512, 256, 128, 64] # [1024, 512]
     set_layers: [32, 32, 32, 32, 32] # [256, 128]
->>>>>>> c1730b6d
     norm: layer
     activation: tanh
     skip_node: true
