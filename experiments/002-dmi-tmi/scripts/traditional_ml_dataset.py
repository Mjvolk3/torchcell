# experiments/002-dmi-tmi/scripts/traditional_ml_dataset
# [[experiments.002-dmi-tmi.scripts.traditional_ml_dataset]]
# https://github.com/Mjvolk3/torchcell/tree/main/experiments/002-dmi-tmi/scripts/traditional_ml_dataset
# Test file: experiments/002-dmi-tmi/scripts/test_traditional_ml_dataset.py


import warnings
from numba import NumbaDeprecationWarning, NumbaPendingDeprecationWarning

warnings.filterwarnings("ignore", category=NumbaDeprecationWarning)
warnings.filterwarnings("ignore", category=NumbaPendingDeprecationWarning)
from tqdm import tqdm
import hashlib
import json
import logging
import os
import os.path as osp
import uuid
import hydra
import torch
import numpy as np
from dotenv import load_dotenv
from omegaconf import DictConfig, OmegaConf
from torchcell.graph import SCerevisiaeGraph
import wandb
from torchcell.datamodules import CellDataModule
from torchcell.datasets import (
    FungalUpDownTransformerDataset,
    OneHotGeneDataset,
    ProtT5Dataset,
    GraphEmbeddingDataset,
    Esm2Dataset,
    NucleotideTransformerDataset,
    CodonFrequencyDataset,
    CalmDataset,
    RandomEmbeddingDataset,
)
from torchcell.sequence.genome.scerevisiae.s288c import SCerevisiaeGenome
from torchcell.data import Neo4jCellDataset, ExperimentDeduplicator
from torchcell.utils import format_scientific_notation
import torch.distributed as dist
from torch_geometric.utils import unbatch

log = logging.getLogger(__name__)
load_dotenv()
DATA_ROOT = os.getenv("DATA_ROOT")


def check_data_exists(node_embeddings_path, split):
    return osp.exists(osp.join(node_embeddings_path, split, "X.npy")) and osp.exists(
        osp.join(node_embeddings_path, split, "y.npy")
    )


<<<<<<< HEAD
import multiprocessing as mp
from functools import partial


def process_batch(batch, is_pert, aggregation):
    x = batch["gene"].x_pert if is_pert else batch["gene"].x
    batch_index = batch["gene"].x_pert_batch if is_pert else batch["gene"].batch
    y = batch["gene"].label_value

    x_unbatched = unbatch(x, batch_index)

    if aggregation == "mean":
        x_agg = torch.stack([data.mean(0) for data in x_unbatched])
    elif aggregation == "sum":
        x_agg = torch.stack([data.sum(0) for data in x_unbatched])
    else:
        raise ValueError("Unsupported aggregation method")

    y = y.view(-1) if y.dim() == 2 else y

    return x_agg.numpy(), y.numpy()


def save_data_from_dataloader(dataloader, save_path, is_pert, aggregation, split):
    os.makedirs(save_path, exist_ok=True)

    # Temporary files for X and y
    temp_x_file = osp.join(save_path, f"temp_X_{split}.bin")
    temp_y_file = osp.join(save_path, f"temp_y_{split}.bin")

    process_func = partial(process_batch, is_pert=is_pert, aggregation=aggregation)

    with (
        mp.Pool(processes=10) as pool,
        open(temp_x_file, "wb") as fx,
        open(temp_y_file, "wb") as fy,
    ):
        for x_agg_np, y_np in tqdm(
            pool.imap(process_func, dataloader), total=len(dataloader)
        ):
            fx.write(x_agg_np.tobytes())
            fy.write(y_np.tobytes())

    # Read temporary files and save as .npy
    with open(temp_x_file, "rb") as fx, open(temp_y_file, "rb") as fy:
        X = np.frombuffer(fx.read(), dtype=np.float32).reshape(-1, x_agg_np.shape[1])
        y = np.frombuffer(fy.read(), dtype=np.float32)
=======
def save_data_from_dataloader(dataloader, save_path, is_pert, aggregation, split):
    os.makedirs(save_path, exist_ok=True)

    # Temporary files for X and y
    temp_x_file = osp.join(save_path, f"temp_X_{split}.bin")
    temp_y_file = osp.join(save_path, f"temp_y_{split}.bin")

    # Open temporary binary files for writing
    with open(temp_x_file, "wb") as fx, open(temp_y_file, "wb") as fy:
        for batch in tqdm(dataloader):
            x = batch["gene"].x_pert if is_pert else batch["gene"].x
            batch_index = batch["gene"].x_pert_batch if is_pert else batch["gene"].batch
            y = batch["gene"].label_value

            x_unbatched = unbatch(x, batch_index)

            if aggregation == "mean":
                x_agg = torch.stack([data.mean(0) for data in x_unbatched])
            elif aggregation == "sum":
                x_agg = torch.stack([data.sum(0) for data in x_unbatched])
            else:
                raise ValueError("Unsupported aggregation method")

            y = y.view(-1) if y.dim() == 2 else y

            # Convert to numpy and write to temporary files
            x_agg_np = x_agg.numpy()
            y_np = y.numpy()

            fx.write(x_agg_np.tobytes())
            fy.write(y_np.tobytes())

    # Read temporary files and save as .npy
    with open(temp_x_file, "rb") as fx, open(temp_y_file, "rb") as fy:
        X = np.frombuffer(fx.read(), dtype=x_agg_np.dtype).reshape(
            -1, x_agg_np.shape[1]
        )
        y = np.frombuffer(fy.read(), dtype=y_np.dtype)
>>>>>>> c6b98b34

    np.save(osp.join(save_path, "X.npy"), X)
    np.save(osp.join(save_path, "y.npy"), y)

    # Clean up temporary files
    os.remove(temp_x_file)
    os.remove(temp_y_file)

    return X.shape[0]  # Return the number of samples


@hydra.main(
    version_base=None,
    config_path=osp.join(osp.dirname(__file__), "../conf"),
    config_name="traditional_ml_dataset",
)
def main(cfg: DictConfig) -> None:
    wandb_cfg = OmegaConf.to_container(cfg, resolve=True, throw_on_missing=True)
    slurm_job_id = os.environ.get("SLURM_JOB_ID", uuid.uuid4())
    sorted_cfg = json.dumps(wandb_cfg, sort_keys=True)
    hashed_cfg = hashlib.sha256(sorted_cfg.encode("utf-8")).hexdigest()
    group = f"{slurm_job_id}_{hashed_cfg}"
    wandb.init(
        mode="online",
        project=wandb_cfg["wandb"]["project"],
        config=wandb_cfg,
        group=group,
        tags=wandb_cfg["wandb"]["tags"],
    )

    if torch.cuda.is_available() and dist.is_initialized():
        rank = dist.get_rank()
        genome_data_root = osp.join(DATA_ROOT, f"data/sgd/genome_{rank}")
    else:
        genome_data_root = osp.join(DATA_ROOT, "data/sgd/genome")
        rank = 0

    genome = SCerevisiaeGenome(data_root=genome_data_root, overwrite=False)
    genome.drop_chrmt()
    genome.drop_empty_go()

    graph = SCerevisiaeGraph(
        data_root=osp.join(DATA_ROOT, "data/sgd/genome"), genome=genome
    )
    graphs = {}
    if wandb.config.cell_dataset["graphs"] is None:
        graphs = None
    elif "physical" in wandb.config.cell_dataset["graphs"]:
        graphs = {"physical": graph.G_physical}
    elif "regulatory" in wandb.config.cell_dataset["graphs"]:
        graphs = {"regulatory": graph.G_regulatory}

    node_embeddings = {}

    # one hot gene - transductive
    if "one_hot_gene" in wandb.config.cell_dataset["node_embeddings"]:
        node_embeddings["one_hot_gene"] = OneHotGeneDataset(
            root=osp.join(DATA_ROOT, "data/scerevisiae/one_hot_gene_embedding"),
            genome=genome,
        )
    # codon frequency
    if "codon_frequency" in wandb.config.cell_dataset["node_embeddings"]:
        node_embeddings["codon_frequency"] = CodonFrequencyDataset(
            root=osp.join(DATA_ROOT, "data/scerevisiae/codon_frequency_embedding"),
            genome=genome,
        )
    # codon embedding
    if "calm" in wandb.config.cell_dataset["node_embeddings"]:
        node_embeddings["calm"] = CalmDataset(
            root=osp.join(DATA_ROOT, "data/scerevisiae/calm_embedding"),
            genome=genome,
            model_name="calm",
        )
    # fudt
    if "fudt_downstream" in wandb.config.cell_dataset["node_embeddings"]:
        node_embeddings["fudt_downstream"] = FungalUpDownTransformerDataset(
            root=osp.join(DATA_ROOT, "data/scerevisiae/fudt_embedding"),
            genome=genome,
            model_name="species_downstream",
        )

    if "fudt_upstream" in wandb.config.cell_dataset["node_embeddings"]:
        node_embeddings["fudt_upstream"] = FungalUpDownTransformerDataset(
            root=osp.join(DATA_ROOT, "data/scerevisiae/fudt_embedding"),
            genome=genome,
            model_name="species_upstream",
        )
    # nucleotide transformer
    if "nt_window_5979" in wandb.config.cell_dataset["node_embeddings"]:
        node_embeddings["nt_window_5979_max"] = NucleotideTransformerDataset(
            root=osp.join(
                DATA_ROOT, "data/scerevisiae/nucleotide_transformer_embedding"
            ),
            genome=genome,
            model_name="nt_window_5979",
        )
    if "nt_window_5979_max" in wandb.config.cell_dataset["node_embeddings"]:
        node_embeddings["nt_window_5979_max"] = NucleotideTransformerDataset(
            root=osp.join(
                DATA_ROOT, "data/scerevisiae/nucleotide_transformer_embedding"
            ),
            genome=genome,
            model_name="nt_window_5979_max",
        )
    if "nt_window_three_prime_5979" in wandb.config.cell_dataset["node_embeddings"]:
        node_embeddings["nt_window_three_prime_5979"] = NucleotideTransformerDataset(
            root=osp.join(
                DATA_ROOT, "data/scerevisiae/nucleotide_transformer_embedding"
            ),
            genome=genome,
            model_name="window_three_prime_5979",
        )
    if "nt_window_five_prime_5979" in wandb.config.cell_dataset["node_embeddings"]:
        node_embeddings["nt_window_five_prime_5979"] = NucleotideTransformerDataset(
            root=osp.join(
                DATA_ROOT, "data/scerevisiae/nucleotide_transformer_embedding"
            ),
            genome=genome,
            model_name="nt_window_five_prime_5979",
        )
    if "nt_window_three_prime_300" in wandb.config.cell_dataset["node_embeddings"]:
        node_embeddings["nt_window_three_prime_300"] = NucleotideTransformerDataset(
            root=osp.join(
                DATA_ROOT, "data/scerevisiae/nucleotide_transformer_embedding"
            ),
            genome=genome,
            model_name="nt_window_three_prime_300",
        )
    if "nt_window_five_prime_1003" in wandb.config.cell_dataset["node_embeddings"]:
        node_embeddings["nt_window_five_prime_1003"] = NucleotideTransformerDataset(
            root=osp.join(
                DATA_ROOT, "data/scerevisiae/nucleotide_transformer_embedding"
            ),
            genome=genome,
            model_name="nt_window_five_prime_1003",
        )
    # protT5
    if "prot_T5_all" in wandb.config.cell_dataset["node_embeddings"]:
        node_embeddings["prot_T5_all"] = ProtT5Dataset(
            root=osp.join(DATA_ROOT, "data/scerevisiae/protT5_embedding"),
            genome=genome,
            model_name="prot_t5_xl_uniref50_all",
        )
    if "prot_T5_no_dubious" in wandb.config.cell_dataset["node_embeddings"]:
        node_embeddings["prot_T5_no_dubious"] = ProtT5Dataset(
            root=osp.join(DATA_ROOT, "data/scerevisiae/protT5_embedding"),
            genome=genome,
            model_name="prot_t5_xl_uniref50_no_dubious",
        )
    # esm
    if "esm2_t33_650M_UR50D_all" in wandb.config.cell_dataset["node_embeddings"]:
        node_embeddings["esm2_t33_650M_UR50D_all"] = Esm2Dataset(
            root=osp.join(DATA_ROOT, "data/scerevisiae/esm2_embedding"),
            genome=genome,
            model_name="esm2_t33_650M_UR50D_all",
        )
    if "esm2_t33_650M_UR50D_no_dubious" in wandb.config.cell_dataset["node_embeddings"]:
        node_embeddings["esm2_t33_650M_UR50D_all"] = Esm2Dataset(
            root=osp.join(DATA_ROOT, "data/scerevisiae/esm2_embedding"),
            genome=genome,
            model_name="esm2_t33_650M_UR50D_no_dubious",
        )
    if (
        "esm2_t33_650M_UR50D_no_dubious_uncharacterized"
        in wandb.config.cell_dataset["node_embeddings"]
    ):
        node_embeddings["esm2_t33_650M_UR50D_all"] = Esm2Dataset(
            root=osp.join(DATA_ROOT, "data/scerevisiae/esm2_embedding"),
            genome=genome,
            model_name="esm2_t33_650M_UR50D_no_dubious_uncharacterized",
        )
    if (
        "esm2_t33_650M_UR50D_no_uncharacterized"
        in wandb.config.cell_dataset["node_embeddings"]
    ):
        node_embeddings["esm2_t33_650M_UR50D_all"] = Esm2Dataset(
            root=osp.join(DATA_ROOT, "data/scerevisiae/esm2_embedding"),
            genome=genome,
            model_name="esm2_t33_650M_UR50D_no_uncharacterized",
        )
    # sgd_gene_graph
    if "normalized_chrom_pathways" in wandb.config.cell_dataset["node_embeddings"]:
        node_embeddings["normalized_chrom_pathways"] = GraphEmbeddingDataset(
            root=osp.join(DATA_ROOT, "data/scerevisiae/sgd_gene_graph_hot"),
            graph=graph.G_gene,
            model_name="normalized_chrom_pathways",
        )
    if "chrom_pathways" in wandb.config.cell_dataset["node_embeddings"]:
        node_embeddings["chrom_pathways"] = GraphEmbeddingDataset(
            root=osp.join(DATA_ROOT, "data/scerevisiae/sgd_gene_graph_hot"),
            graph=graph.G_gene,
            model_name="chrom_pathways",
        )
    # random
    if "random_1000" in wandb.config.cell_dataset["node_embeddings"]:
        node_embeddings["random_1000"] = RandomEmbeddingDataset(
            root=osp.join(DATA_ROOT, "data/scerevisiae/random_embedding"), genome=genome
        )
    if "random_100" in wandb.config.cell_dataset["node_embeddings"]:
        node_embeddings["random_100"] = RandomEmbeddingDataset(
            root=osp.join(DATA_ROOT, "data/scerevisiae/random_embedding"), genome=genome
        )
    if "random_10" in wandb.config.cell_dataset["node_embeddings"]:
        node_embeddings["random_10"] = RandomEmbeddingDataset(
            root=osp.join(DATA_ROOT, "data/scerevisiae/random_embedding"), genome=genome
        )
    if "random_1" in wandb.config.cell_dataset["node_embeddings"]:
        node_embeddings["random_1"] = RandomEmbeddingDataset(
            root=osp.join(DATA_ROOT, "data/scerevisiae/random_embedding"), genome=genome
        )
    size_str = format_scientific_notation(float(wandb.config.cell_dataset["size"]))

    with open(
        (
            osp.join(
                ("/").join(osp.dirname(__file__).split("/")[:-1]),
                "queries",
                f"dmi-tmi_{size_str}.cql",
            )
        ),
        "r",
    ) as f:
        query = f.read()

    deduplicator = ExperimentDeduplicator()

    dataset_root = osp.join(
        DATA_ROOT, f"data/torchcell/experiments/002-dmi-tmi/{size_str}"
    )

    cell_dataset = Neo4jCellDataset(
        root=dataset_root,
        query=query,
        genome=genome,
        graphs=graphs,
        node_embeddings=node_embeddings,
        deduplicator=deduplicator,
    )
    
    data_module = CellDataModule(
        dataset=cell_dataset,
        cache_dir=osp.join(dataset_root, "data_module_cache"),
        batch_size=wandb.config.data_module["batch_size"],
        random_seed=42,
        num_workers=wandb.config.data_module["num_workers"],
        pin_memory=wandb.config.data_module["pin_memory"],
    )

    cell_dataset.close_lmdb()

    data_module.setup()

    base_path = osp.join(
        DATA_ROOT, "data/torchcell/experiments/002-dmi-tmi/traditional-ml"
    )
    node_embeddings_path = osp.join(
        base_path,
        "".join(wandb.config.cell_dataset["node_embeddings"]),
        wandb.config.cell_dataset["aggregation"],
    )
    if wandb.config.cell_dataset["is_pert"]:
        node_embeddings_path += "_pert"

    node_embeddings_path = node_embeddings_path + "_" + size_str
    os.makedirs(node_embeddings_path, exist_ok=True)

    all_data_exists = all(
        check_data_exists(node_embeddings_path, split)
        for split in ["train", "val", "test", "all"]
    )

    if all_data_exists:
        print("All necessary data already exists. Skipping this configuration.")
        return

    for split, dataloader in [
        ("train", data_module.train_dataloader()),
        ("val", data_module.val_dataloader()),
        ("test", data_module.test_dataloader()),
        # ("all", data_module.all_dataloader()),
    ]:
        save_path = osp.join(node_embeddings_path, split)
        num_samples = save_data_from_dataloader(
            dataloader,
            save_path,
            is_pert=wandb.config.cell_dataset["is_pert"],
            aggregation=wandb.config.cell_dataset["aggregation"],
            split=split,
        )
        print(f"Saved {num_samples} samples for {split} split")

    wandb.finish()


if __name__ == "__main__":
    main()<|MERGE_RESOLUTION|>--- conflicted
+++ resolved
@@ -52,55 +52,6 @@
     )
 
 
-<<<<<<< HEAD
-import multiprocessing as mp
-from functools import partial
-
-
-def process_batch(batch, is_pert, aggregation):
-    x = batch["gene"].x_pert if is_pert else batch["gene"].x
-    batch_index = batch["gene"].x_pert_batch if is_pert else batch["gene"].batch
-    y = batch["gene"].label_value
-
-    x_unbatched = unbatch(x, batch_index)
-
-    if aggregation == "mean":
-        x_agg = torch.stack([data.mean(0) for data in x_unbatched])
-    elif aggregation == "sum":
-        x_agg = torch.stack([data.sum(0) for data in x_unbatched])
-    else:
-        raise ValueError("Unsupported aggregation method")
-
-    y = y.view(-1) if y.dim() == 2 else y
-
-    return x_agg.numpy(), y.numpy()
-
-
-def save_data_from_dataloader(dataloader, save_path, is_pert, aggregation, split):
-    os.makedirs(save_path, exist_ok=True)
-
-    # Temporary files for X and y
-    temp_x_file = osp.join(save_path, f"temp_X_{split}.bin")
-    temp_y_file = osp.join(save_path, f"temp_y_{split}.bin")
-
-    process_func = partial(process_batch, is_pert=is_pert, aggregation=aggregation)
-
-    with (
-        mp.Pool(processes=10) as pool,
-        open(temp_x_file, "wb") as fx,
-        open(temp_y_file, "wb") as fy,
-    ):
-        for x_agg_np, y_np in tqdm(
-            pool.imap(process_func, dataloader), total=len(dataloader)
-        ):
-            fx.write(x_agg_np.tobytes())
-            fy.write(y_np.tobytes())
-
-    # Read temporary files and save as .npy
-    with open(temp_x_file, "rb") as fx, open(temp_y_file, "rb") as fy:
-        X = np.frombuffer(fx.read(), dtype=np.float32).reshape(-1, x_agg_np.shape[1])
-        y = np.frombuffer(fy.read(), dtype=np.float32)
-=======
 def save_data_from_dataloader(dataloader, save_path, is_pert, aggregation, split):
     os.makedirs(save_path, exist_ok=True)
 
@@ -139,7 +90,6 @@
             -1, x_agg_np.shape[1]
         )
         y = np.frombuffer(fy.read(), dtype=y_np.dtype)
->>>>>>> c6b98b34
 
     np.save(osp.join(save_path, "X.npy"), X)
     np.save(osp.join(save_path, "y.npy"), y)
