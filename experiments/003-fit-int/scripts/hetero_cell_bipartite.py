--- conflicted
+++ resolved
@@ -154,13 +154,9 @@
         rank = 0
 
     # BUG
-<<<<<<< HEAD
     genome = SCerevisiaeGenome(
         genome_root=genome_root, go_root=go_root, overwrite=False
     )
-=======
-    genome = SCerevisiaeGenome(genome_root=genome_root, go_root=go_root, overwrite=True)
->>>>>>> 8237866f
     genome.drop_empty_go()
 
     graph = SCerevisiaeGraph(
