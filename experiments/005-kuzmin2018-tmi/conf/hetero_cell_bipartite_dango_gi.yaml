--- conflicted
+++ resolved
@@ -11,7 +11,6 @@
   graphs: [
       physical,
       regulatory,
-<<<<<<< HEAD
       tflink,
       string12_0_neighborhood,
       string12_0_fusion,
@@ -19,15 +18,6 @@
       string12_0_coexpression,
       string12_0_experimental,
       string12_0_database,
-=======
-      # tflink,
-      # string12_0_neighborhood,
-      # string12_0_fusion,
-      # string12_0_cooccurence,
-      # string12_0_coexpression,
-      # string12_0_experimental,
-      # string12_0_database,
->>>>>>> d8dc6c11
     ]
 
   node_embeddings:
@@ -102,11 +92,7 @@
     combination_method: "concat" # Options: "gating" (learned weights) or "concat" (fixed 0.5/0.5 weights)
 
 regression_task:
-<<<<<<< HEAD
   loss: icloss  # Options: logcosh, icloss
-=======
-  loss: logcosh # Options: logcosh, icloss
->>>>>>> d8dc6c11
   is_weighted_phenotype_loss: true
   lambda_dist: 0.1
   lambda_supcr: 0.001
