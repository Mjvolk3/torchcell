# experiments/costanzo_smd_dmf_dcell/conf/dmf_dcell.yaml
defaults:
  - default
  - _self_ # append to end for overriding duplicate configs in default

wandb:
  mode: online # disabled, offline, online
  project: torchcell
  tags: [dcell]

cell_dataset:
<<<<<<< HEAD
  experiments: costanzo2016_1e2
  name: cell_1e2
=======
  experiments: costanzo2016_1e4
  name: cell_1e4
>>>>>>> bbcf946d

data_module:
  batch_size: 16 #32
  num_workers: 6
  pin_memory: true

trainer:
<<<<<<< HEAD
  max_epochs: 1
=======
  max_epochs: 100
>>>>>>> bbcf946d
  strategy: auto # ddp, auto

regression_task:
  target: fitness # fitness, genetic_interaction_score
  boxplot_every_n_epochs: 1
  learning_rate: 1e-3 #1e-2 #1e-3
  weight_decay: 1e-5
  loss: mse<|MERGE_RESOLUTION|>--- conflicted
+++ resolved
@@ -9,13 +9,8 @@
   tags: [dcell]
 
 cell_dataset:
-<<<<<<< HEAD
   experiments: costanzo2016_1e2
   name: cell_1e2
-=======
-  experiments: costanzo2016_1e4
-  name: cell_1e4
->>>>>>> bbcf946d
 
 data_module:
   batch_size: 16 #32
@@ -23,11 +18,7 @@
   pin_memory: true
 
 trainer:
-<<<<<<< HEAD
   max_epochs: 1
-=======
-  max_epochs: 100
->>>>>>> bbcf946d
   strategy: auto # ddp, auto
 
 regression_task:
