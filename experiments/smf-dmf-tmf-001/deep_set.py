# experiments/smf-dmf-tmf-001/deep_set
# [[experiments.smf-dmf-tmf-001.deep_set]]
# https://github.com/Mjvolk3/torchcell/tree/main/experiments/smf-dmf-tmf-001/deep_set
# Test file: experiments/smf-dmf-tmf-001/test_deep_set.py

import hashlib
import json
import logging
import os
import os.path as osp
import uuid
from torch.nn import ModuleDict
import hydra
import lightning as L
import torch
from dotenv import load_dotenv
from lightning.pytorch.callbacks import ModelCheckpoint
from lightning.pytorch.loggers import WandbLogger
from omegaconf import DictConfig, OmegaConf
from torchcell.graph import SCerevisiaeGraph

import wandb
from torchcell.datamodules import CellDataModule
from torchcell.datasets import (
    FungalUpDownTransformerDataset,
    OneHotGeneDataset,
    ProtT5Dataset,
    GraphEmbeddingDataset,
    Esm2Dataset,
    NucleotideTransformerDataset,
    CodonFrequencyDataset,
)
from torchcell.models import DeepSet, Mlp
from torchcell.sequence.genome.scerevisiae.s288c import SCerevisiaeGenome
from torchcell.data import Neo4jCellDataset, ExperimentDeduplicator

# from torchcell.trainers import RegressionTask
from torchcell.trainers import RegressionTask
from torchcell.utils import format_scientific_notation
import torch
import torch.distributed as dist

log = logging.getLogger(__name__)
load_dotenv()
DATA_ROOT = os.getenv("DATA_ROOT")


@hydra.main(version_base=None, config_path="conf", config_name="deep_set")
def main(cfg: DictConfig) -> None:
    print("Starting Deep Set 🌋")
    wandb_cfg = OmegaConf.to_container(cfg, resolve=True, throw_on_missing=True)
    slurm_job_id = os.environ.get("SLURM_JOB_ID", uuid.uuid4())
    sorted_cfg = json.dumps(wandb_cfg, sort_keys=True)
    hashed_cfg = hashlib.sha256(sorted_cfg.encode("utf-8")).hexdigest()
    group = f"{slurm_job_id}_{hashed_cfg}"
<<<<<<< HEAD
    # Might need mode=wandb_cfg["wandb"]["mode"]
=======
    experiment_dir = osp.join("wandb-experiments", wandb_cfg["wandb"]["project"])
    os.makedirs(experiment_dir, exist_ok=True)
>>>>>>> ca83733f
    wandb.init(
        mode="offline", # "online", "offline", "disabled" 
        project=wandb_cfg["wandb"]["project"],
        config=wandb_cfg,
        group=group,
        tags=wandb_cfg["wandb"]["tags"],
        dir=experiment_dir
    )

    # Initialize the WandbLogger
    wandb_logger = WandbLogger(project=wandb_cfg["wandb"]["project"], log_model=True)

    # Handle sql genome access error for ddp
    if torch.cuda.is_available() and dist.is_initialized():
        rank = dist.get_rank()
        genome_data_root = osp.join(DATA_ROOT, f"data/sgd/genome_{rank}")
    else:
        # Fallback to default DATA_ROOT if not running in distributed mode or no GPU available
        genome_data_root = osp.join(DATA_ROOT, "data/sgd/genome")
        rank = 0  #

    # Get reference genome
    genome = SCerevisiaeGenome(data_root=genome_data_root, overwrite=False)
    genome.drop_chrmt()
    genome.drop_empty_go()

    # Graph data
    graph = SCerevisiaeGraph(
        data_root=osp.join(DATA_ROOT, "data/sgd/genome"), genome=genome
    )
    graphs = {}
    if wandb.config.cell_dataset["graphs"] is None:
        graphs = None
    elif "physical" in wandb.config.cell_dataset["graphs"]:
        graphs = {"physical": graph.G_physical}
    elif "regulatory" in wandb.config.cell_dataset["graphs"]:
        graphs = {"regulatory": graph.G_regulatory}

    # Node embedding datasets
    node_embeddings = {}
    # one hot gene - transductive
    if "one_hot_gene" in wandb.config.cell_dataset["node_embeddings"]:
        node_embeddings["one_hot_gene"] = OneHotGeneDataset(
            root=osp.join(DATA_ROOT, "data/scerevisiae/one_hot_gene_embedding"),
            genome=genome,
        )
    # codon frequency
    if "codon_frequency" in wandb.config.cell_dataset["node_embeddings"]:
        node_embeddings["codon_frequency"] = CodonFrequencyDataset(
            root=osp.join(DATA_ROOT, "data/scerevisiae/codon_frequency_embedding"),
            genome=genome,
        )
    # fudt
    if "fudt_downstream" in wandb.config.cell_dataset["node_embeddings"]:
        node_embeddings["fudt_downstream"] = FungalUpDownTransformerDataset(
            root=osp.join(DATA_ROOT, "data/scerevisiae/fudt_embedding"),
            genome=genome,
            model_name="species_downstream",
        )

    if "fudt_upstream" in wandb.config.cell_dataset["node_embeddings"]:
        node_embeddings["fudt_upstream"] = FungalUpDownTransformerDataset(
            root=osp.join(DATA_ROOT, "data/scerevisiae/fudt_embedding"),
            genome=genome,
            model_name="species_upstream",
        )
    # nucleotide transformer
    if "nt_window_5979" in wandb.config.cell_dataset["node_embeddings"]:
        node_embeddings["nt_window_5979_max"] = NucleotideTransformerDataset(
            root=osp.join(
                DATA_ROOT, "data/scerevisiae/nucleotide_transformer_embedding"
            ),
            genome=genome,
            model_name="nt_window_5979",
        )
    if "nt_window_5979_max" in wandb.config.cell_dataset["node_embeddings"]:
        node_embeddings["nt_window_5979_max"] = NucleotideTransformerDataset(
            root=osp.join(
                DATA_ROOT, "data/scerevisiae/nucleotide_transformer_embedding"
            ),
            genome=genome,
            model_name="nt_window_5979_max",
        )
    if "nt_window_three_prime_5979" in wandb.config.cell_dataset["node_embeddings"]:
        node_embeddings["nt_window_three_prime_5979"] = NucleotideTransformerDataset(
            root=osp.join(
                DATA_ROOT, "data/scerevisiae/nucleotide_transformer_embedding"
            ),
            genome=genome,
            model_name="window_three_prime_5979",
        )
    if "nt_window_five_prime_5979" in wandb.config.cell_dataset["node_embeddings"]:
        node_embeddings["nt_window_five_prime_5979"] = NucleotideTransformerDataset(
            root=osp.join(
                DATA_ROOT, "data/scerevisiae/nucleotide_transformer_embedding"
            ),
            genome=genome,
            model_name="nt_window_five_prime_5979",
        )
    if "nt_window_three_prime_300" in wandb.config.cell_dataset["node_embeddings"]:
        node_embeddings["nt_window_three_prime_300"] = NucleotideTransformerDataset(
            root=osp.join(
                DATA_ROOT, "data/scerevisiae/nucleotide_transformer_embedding"
            ),
            genome=genome,
            model_name="nt_window_three_prime_300",
        )
    if "nt_window_five_prime_1003" in wandb.config.cell_dataset["node_embeddings"]:
        node_embeddings["nt_window_five_prime_1003"] = NucleotideTransformerDataset(
            root=osp.join(
                DATA_ROOT, "data/scerevisiae/nucleotide_transformer_embedding"
            ),
            genome=genome,
            model_name="nt_window_five_prime_1003",
        )
    # protT5
    if "prot_T5_all" in wandb.config.cell_dataset["node_embeddings"]:
        node_embeddings["prot_T5_all"] = ProtT5Dataset(
            root=osp.join(DATA_ROOT, "data/scerevisiae/protT5_embedding"),
            genome=genome,
            model_name="prot_t5_xl_uniref50_all",
        )
    if "prot_T5_no_dubious" in wandb.config.cell_dataset["node_embeddings"]:
        node_embeddings["prot_T5_no_dubious"] = ProtT5Dataset(
            root=osp.join(DATA_ROOT, "data/scerevisiae/protT5_embedding"),
            genome=genome,
            model_name="prot_t5_xl_uniref50_no_dubious",
        )
    # esm
    if "esm2_t33_650M_UR50D_all" in wandb.config.cell_dataset["node_embeddings"]:
        node_embeddings["esm2_t33_650M_UR50D_all"] = Esm2Dataset(
            root=osp.join(DATA_ROOT, "data/scerevisiae/esm2_embedding"),
            genome=genome,
            model_name="esm2_t33_650M_UR50D_all",
        )
    if "esm2_t33_650M_UR50D_no_dubious" in wandb.config.cell_dataset["node_embeddings"]:
        node_embeddings["esm2_t33_650M_UR50D_all"] = Esm2Dataset(
            root=osp.join(DATA_ROOT, "data/scerevisiae/esm2_embedding"),
            genome=genome,
            model_name="esm2_t33_650M_UR50D_no_dubious",
        )
    if (
        "esm2_t33_650M_UR50D_no_dubious_uncharacterized"
        in wandb.config.cell_dataset["node_embeddings"]
    ):
        node_embeddings["esm2_t33_650M_UR50D_all"] = Esm2Dataset(
            root=osp.join(DATA_ROOT, "data/scerevisiae/esm2_embedding"),
            genome=genome,
            model_name="esm2_t33_650M_UR50D_no_dubious_uncharacterized",
        )
    if (
        "esm2_t33_650M_UR50D_no_uncharacterized"
        in wandb.config.cell_dataset["node_embeddings"]
    ):
        node_embeddings["esm2_t33_650M_UR50D_all"] = Esm2Dataset(
            root=osp.join(DATA_ROOT, "data/scerevisiae/esm2_embedding"),
            genome=genome,
            model_name="esm2_t33_650M_UR50D_no_uncharacterized",
        )
    # sgd_gene_graph
    if "normalized_chrom_pathways" in wandb.config.cell_dataset["node_embeddings"]:
        node_embeddings["normalized_chrom_pathways"] = GraphEmbeddingDataset(
            root=osp.join(DATA_ROOT, "data/scerevisiae/sgd_gene_graph_hot"),
            graph=graph.G_gene,
            model_name="normalized_chrom_pathways",
        )
    if "chrom_pathways" in wandb.config.cell_dataset["node_embeddings"]:
        node_embeddings["chrom_pathways"] = GraphEmbeddingDataset(
            root=osp.join(DATA_ROOT, "data/scerevisiae/sgd_gene_graph_hot"),
            graph=graph.G_gene,
            model_name="chrom_pathways",
        )
    print("=============")
    print("node.embeddings")
    print(node_embeddings)
    print("=============")

    # Experiments
    with open((osp.join(osp.dirname(__file__), "query.cql")), "r") as f:
        query = f.read()

    deduplicator = ExperimentDeduplicator()

    # Convert max_size to float, then format it in concise scientific notation
    max_size_str = format_scientific_notation(
        float(wandb.config.cell_dataset["max_size"])
    )
    dataset_root = osp.join(
        DATA_ROOT, f"data/torchcell/experiments/smf-dmf-tmf_{max_size_str}"
    )
    print("-------------------------")
    print(f"dataset_root:{dataset_root}")
    print("-------------------------")
    
    cell_dataset = Neo4jCellDataset(
        root=dataset_root,
        query=query,
        genome=genome,
        graphs=graphs,
        node_embeddings=node_embeddings,
        deduplicator=deduplicator,
        max_size=int(wandb.config.cell_dataset["max_size"]),
    )

    # Instantiate your data module and model
    data_module = CellDataModule(
        dataset=cell_dataset,
        cache_dir=osp.join(dataset_root, "data_module_cache"),
        batch_size=wandb.config.data_module["batch_size"],  # Update batch_size
        random_seed=42,
        num_workers=wandb.config.data_module["num_workers"],
        pin_memory=wandb.config.data_module["pin_memory"],
    )

    # Anytime data is accessed lmdb must be closed.
    input_dim = cell_dataset.num_features["gene"]
    cell_dataset.close_lmdb()

    model = ModuleDict(
        {
            "main": DeepSet(
                in_channels=input_dim,
                hidden_channels=wandb.config.models["graph"]["hidden_channels"],
                out_channels=wandb.config.models["graph"]["out_channels"],
                num_node_layers=wandb.config.models["graph"]["num_node_layers"],
                num_set_layers=wandb.config.models["graph"]["num_set_layers"],
                norm=wandb.config.models["graph"]["norm"],
                activation=wandb.config.models["graph"]["activation"],
                skip_node=wandb.config.models["graph"]["skip_node"],
                skip_set=wandb.config.models["graph"]["skip_set"],
            ),
            "top": Mlp(
                in_channels=wandb.config.models["graph"]["out_channels"],
                hidden_channels=wandb.config.models["pred_head"]["hidden_channels"],
                out_channels=wandb.config.models["pred_head"]["out_channels"],
                num_layers=wandb.config.models["pred_head"]["num_layers"],
                dropout_prob=wandb.config.models["pred_head"]["dropout_prob"],
                norm=wandb.config.models["pred_head"]["norm"],
                activation=wandb.config.models["pred_head"]["activation"],
                output_activation=wandb.config.models["pred_head"]["output_activation"],
            ),
        }
    )
    task = RegressionTask(
        model=model,
        target=wandb.config.regression_task["target"],
        learning_rate=wandb.config.regression_task["learning_rate"],
        weight_decay=wandb.config.regression_task["weight_decay"],
        loss=wandb.config.regression_task["loss"],
        batch_size=wandb.config.data_module["batch_size"],
        train_epoch_size=data_module.train_epoch_size,
        clip_grad_norm=wandb.config.regression_task["clip_grad_norm"],
        clip_grad_norm_max_norm=wandb.config.regression_task["clip_grad_norm_max_norm"],
        boxplot_every_n_epochs=wandb.config.regression_task["boxplot_every_n_epochs"],
        alpha=wandb.config.regression_task["alpha"],
    )

    # Checkpoint Callback
    checkpoint_callback = ModelCheckpoint(
        dirpath=f"models/checkpoints/{group}",
        save_top_k=1,
        monitor="val/loss",
        mode="min",
    )

    device = "cuda" if torch.cuda.is_available() else "cpu"
    log.info(device)

    num_devices = torch.cuda.device_count()
    if num_devices == 0:  # if there are no GPUs available, use 1 CPU
        devices = 1
    else:
        devices = num_devices

    trainer = L.Trainer(
        strategy=wandb.config.trainer["strategy"],
        accelerator=wandb.config.trainer["accelerator"],
        devices=devices,
        logger=wandb_logger,
        max_epochs=wandb.config.trainer["max_epochs"],
        callbacks=[checkpoint_callback],
    )

    # Start the training
    trainer.fit(task, data_module)


if __name__ == "__main__":
    main()<|MERGE_RESOLUTION|>--- conflicted
+++ resolved
@@ -53,12 +53,8 @@
     sorted_cfg = json.dumps(wandb_cfg, sort_keys=True)
     hashed_cfg = hashlib.sha256(sorted_cfg.encode("utf-8")).hexdigest()
     group = f"{slurm_job_id}_{hashed_cfg}"
-<<<<<<< HEAD
-    # Might need mode=wandb_cfg["wandb"]["mode"]
-=======
     experiment_dir = osp.join("wandb-experiments", wandb_cfg["wandb"]["project"])
     os.makedirs(experiment_dir, exist_ok=True)
->>>>>>> ca83733f
     wandb.init(
         mode="offline", # "online", "offline", "disabled" 
         project=wandb_cfg["wandb"]["project"],
