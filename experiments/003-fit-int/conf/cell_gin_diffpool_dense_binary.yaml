--- conflicted
+++ resolved
@@ -15,13 +15,8 @@
 data_module:
   is_perturbation_subset: true
   perturbation_subset_size: 5e4 #7e3
-<<<<<<< HEAD
-  num_workers: 3
-  batch_size: 3 # ok: 4; oom: 8, 12... ok gh: 6
-=======
   num_workers: 12
   batch_size: 12 # ok: 4; oom: 8, 12... ok gh: 6
->>>>>>> 500cc666
   pin_memory: true
   prefetch: false
 
