# experiments/003-fit-int/scripts/hetero_cell
# [[experiments.003-fit-int.scripts.hetero_cell]]
# https://github.com/Mjvolk3/torchcell/tree/main/experiments/003-fit-int/scripts/hetero_cell
# Test file: experiments/003-fit-int/scripts/test_hetero_cell.py


import hashlib
import json
import logging
import os
import os.path as osp
import uuid
import hydra
import lightning as L
import torch
from torchcell.datamodules.perturbation_subset import PerturbationSubsetDataModule
from torchcell.data.neo4j_cell import SubgraphRepresentation
from torchcell.trainers.fit_int_hetero_cell import RegressionTask
from dotenv import load_dotenv
from lightning.pytorch.callbacks import ModelCheckpoint
from lightning.pytorch.loggers import WandbLogger
from omegaconf import DictConfig, OmegaConf
import wandb
import socket
from torchcell.datasets import (
    CodonFrequencyDataset,
    FungalUpDownTransformerDataset,
    OneHotGeneDataset,
    NucleotideTransformerDataset,
    ProtT5Dataset,
    Esm2Dataset,
    CalmDataset,
    GraphEmbeddingDataset,
    RandomEmbeddingDataset,
)
from torchcell.datamodels.fitness_composite_conversion import CompositeFitnessConverter
from torchcell.graph import SCerevisiaeGraph
from torchcell.data import MeanExperimentDeduplicator, GenotypeAggregator
from torchcell.models.hetero_cell import HeteroCell
from torchcell.losses.isomorphic_cell_loss import ICLoss
from torchcell.datamodules import CellDataModule
from torchcell.metabolism.yeast_GEM import YeastGEM
from torchcell.data import Neo4jCellDataset
import torch.distributed as dist
from torchcell.timestamp import timestamp

log = logging.getLogger(__name__)
load_dotenv()
DATA_ROOT = os.getenv("DATA_ROOT")
WANDB_MODE = os.getenv("WANDB_MODE")
EXPERIMENT_ROOT = os.getenv("EXPERIMENT_ROOT")


def get_slurm_nodes() -> int:
    try:
        print("SLURM_JOB_NUM_NODES:", os.environ.get("SLURM_JOB_NUM_NODES"))
        print("SLURM_NNODES:", os.environ.get("SLURM_NNODES"))
        print("SLURM_NPROCS:", os.environ.get("SLURM_NPROCS"))
        if "SLURM_NNODES" in os.environ:
            return int(os.environ["SLURM_NNODES"])
        elif "SLURM_JOB_NUM_NODES" in os.environ:
            return int(os.environ["SLURM_JOB_NUM_NODES"])
        else:
            return 1
    except (TypeError, ValueError) as e:
        print(f"Error getting node count: {e}")
        return 1


def get_num_devices() -> int:
    if wandb.config.trainer["devices"] != "auto":
        return wandb.config.trainer["devices"]
    slurm_devices = os.environ.get("SLURM_GPUS_ON_NODE")
    if slurm_devices is not None:
        return int(slurm_devices)
    num_devices = torch.cuda.device_count()
    return num_devices if num_devices > 0 else 1


@hydra.main(
    version_base=None,
    config_path=osp.join(osp.dirname(__file__), "../conf"),
    config_name="hetero_cell",
)
@hydra.main(
    version_base=None,
    config_path=osp.join(osp.dirname(__file__), "../conf"),
    config_name="hetero_cell",
)
def main(cfg: DictConfig) -> None:
    print("Starting HeteroCell Training 🐂")
    os.environ["WANDB__SERVICE_WAIT"] = "600"
    wandb_cfg = OmegaConf.to_container(cfg, resolve=True, throw_on_missing=True)
    print("wandb_cfg", wandb_cfg)
    
    # Check if using optuna sweeper
<<<<<<< HEAD
    is_optuna = cfg.get("hydra", {}).get("sweeper", {}).get("_target_", "").endswith("optuna.sweeper.OptunaSweeper")
    
    # Get SLURM job IDs
    slurm_array_job_id = os.environ.get("SLURM_ARRAY_JOB_ID", "")
    slurm_array_task_id = os.environ.get("SLURM_ARRAY_TASK_ID", "") 
    slurm_job_id = os.environ.get("SLURM_JOB_ID", "")
    
    # Determine job ID
    if slurm_array_job_id and slurm_array_task_id and is_optuna:
        job_id = f"{slurm_array_job_id}_{slurm_array_task_id}"
    elif slurm_array_job_id:
        job_id = slurm_array_job_id
    elif slurm_job_id:
        job_id = slurm_job_id
=======
    is_optuna = (
        cfg.get("hydra", {})
        .get("sweeper", {})
        .get("_target_", "")
        .endswith("optuna.sweeper.OptunaSweeper")
    )

    if is_optuna:
        slurm_array_job_id = os.environ.get("SLURM_ARRAY_JOB_ID", "")
        slurm_array_task_id = os.environ.get("SLURM_ARRAY_TASK_ID", "")
        slurm_job_id = os.environ.get("SLURM_JOB_ID", "")

        if slurm_array_job_id and slurm_array_task_id:
            job_id = f"{slurm_array_job_id}_{slurm_array_task_id}"
        elif slurm_job_id:
            job_id = slurm_job_id
        else:
            job_id = str(uuid.uuid4())

        hostname = socket.gethostname()
        hostname_job_id = f"{hostname}-{job_id}"
        sorted_cfg = json.dumps(wandb_cfg, sort_keys=True)
        hashed_cfg = hashlib.sha256(sorted_cfg.encode("utf-8")).hexdigest()
        group = f"{hostname_job_id}_{hashed_cfg}"
>>>>>>> 37af591f
    else:
        job_id = str(uuid.uuid4())
    
    hostname = socket.gethostname()
    hostname_job_id = f"{hostname}-{job_id}"
    sorted_cfg = json.dumps(wandb_cfg, sort_keys=True)
    hashed_cfg = hashlib.sha256(sorted_cfg.encode("utf-8")).hexdigest()
    group = f"{hostname_job_id}_{hashed_cfg}"
    
    experiment_dir = osp.join(DATA_ROOT, "wandb-experiments", group)
    os.makedirs(experiment_dir, exist_ok=True)

    wandb.init(
        mode=WANDB_MODE,
        project=wandb_cfg["wandb"]["project"],
        config=wandb_cfg,
        group=group,
        tags=wandb_cfg["wandb"]["tags"],
        dir=experiment_dir,
        name=f"run_{group}",
    )
    
    wandb_logger = WandbLogger(
        project=wandb_cfg["wandb"]["project"],
        log_model=True,
        save_dir=experiment_dir,
        name=f"run_{group}",
    )

    if torch.cuda.is_available() and dist.is_initialized():
        rank = dist.get_rank()
        genome_root = osp.join(DATA_ROOT, f"data/sgd/genome_{rank}")
        go_root = osp.join(DATA_ROOT, f"data/go/go_{rank}")
    else:
        genome_root = osp.join(DATA_ROOT, "data/sgd/genome")
        go_root = osp.join(DATA_ROOT, "data/go")
        rank = 0

    from torchcell.sequence.genome.scerevisiae.s288c import SCerevisiaeGenome

    genome = SCerevisiaeGenome(
        genome_root=genome_root, go_root=go_root, overwrite=False
    )
    genome.drop_empty_go()

    graph = SCerevisiaeGraph(
        data_root=osp.join(DATA_ROOT, "data/sgd/genome"), genome=genome
    )
    graphs = {}
    if wandb.config.cell_dataset["graphs"] is None:
        graphs = None
    if "physical" in wandb.config.cell_dataset["graphs"]:
        graphs["physical"] = graph.G_physical
    if "regulatory" in wandb.config.cell_dataset["graphs"]:
        graphs["regulatory"] = graph.G_regulatory

    node_embeddings = {}
    # one hot gene
    if "one_hot_gene" in wandb.config.cell_dataset["node_embeddings"]:
        node_embeddings["one_hot_gene"] = OneHotGeneDataset(
            root=osp.join(DATA_ROOT, "data/scerevisiae/one_hot_gene_embedding"),
            genome=genome,
        )
    # codon frequency
    if "codon_frequency" in wandb.config.cell_dataset["node_embeddings"]:
        node_embeddings["codon_frequency"] = CodonFrequencyDataset(
            root=osp.join(DATA_ROOT, "data/scerevisiae/codon_frequency_embedding"),
            genome=genome,
        )
    # codon embedding
    if "calm" in wandb.config.cell_dataset["node_embeddings"]:
        node_embeddings["calm"] = CalmDataset(
            root=osp.join(DATA_ROOT, "data/scerevisiae/calm_embedding"),
            genome=genome,
            model_name="calm",
        )
    # fudt
    if "fudt_downstream" in wandb.config.cell_dataset["node_embeddings"]:
        node_embeddings["fudt_downstream"] = FungalUpDownTransformerDataset(
            root=osp.join(DATA_ROOT, "data/scerevisiae/fudt_embedding"),
            genome=genome,
            model_name="species_downstream",
        )

    if "fudt_upstream" in wandb.config.cell_dataset["node_embeddings"]:
        node_embeddings["fudt_upstream"] = FungalUpDownTransformerDataset(
            root=osp.join(DATA_ROOT, "data/scerevisiae/fudt_embedding"),
            genome=genome,
            model_name="species_upstream",
        )
    # nucleotide transformer
    if "nt_window_5979" in wandb.config.cell_dataset["node_embeddings"]:
        node_embeddings["nt_window_5979"] = NucleotideTransformerDataset(
            root=osp.join(
                DATA_ROOT, "data/scerevisiae/nucleotide_transformer_embedding"
            ),
            genome=genome,
            model_name="nt_window_5979",
        )
    if "nt_window_5979_max" in wandb.config.cell_dataset["node_embeddings"]:
        node_embeddings["nt_window_5979_max"] = NucleotideTransformerDataset(
            root=osp.join(
                DATA_ROOT, "data/scerevisiae/nucleotide_transformer_embedding"
            ),
            genome=genome,
            model_name="nt_window_5979_max",
        )
    if "nt_window_three_prime_5979" in wandb.config.cell_dataset["node_embeddings"]:
        node_embeddings["nt_window_three_prime_5979"] = NucleotideTransformerDataset(
            root=osp.join(
                DATA_ROOT, "data/scerevisiae/nucleotide_transformer_embedding"
            ),
            genome=genome,
            model_name="window_three_prime_5979",
        )
    if "nt_window_five_prime_5979" in wandb.config.cell_dataset["node_embeddings"]:
        node_embeddings["nt_window_five_prime_5979"] = NucleotideTransformerDataset(
            root=osp.join(
                DATA_ROOT, "data/scerevisiae/nucleotide_transformer_embedding"
            ),
            genome=genome,
            model_name="nt_window_five_prime_5979",
        )
    if "nt_window_three_prime_300" in wandb.config.cell_dataset["node_embeddings"]:
        node_embeddings["nt_window_three_prime_300"] = NucleotideTransformerDataset(
            root=osp.join(
                DATA_ROOT, "data/scerevisiae/nucleotide_transformer_embedding"
            ),
            genome=genome,
            model_name="nt_window_three_prime_300",
        )
    if "nt_window_five_prime_1003" in wandb.config.cell_dataset["node_embeddings"]:
        node_embeddings["nt_window_five_prime_1003"] = NucleotideTransformerDataset(
            root=osp.join(
                DATA_ROOT, "data/scerevisiae/nucleotide_transformer_embedding"
            ),
            genome=genome,
            model_name="nt_window_five_prime_1003",
        )
    # protT5
    if "prot_T5_all" in wandb.config.cell_dataset["node_embeddings"]:
        node_embeddings["prot_T5_all"] = ProtT5Dataset(
            root=osp.join(DATA_ROOT, "data/scerevisiae/protT5_embedding"),
            genome=genome,
            model_name="prot_t5_xl_uniref50_all",
        )
    if "prot_T5_no_dubious" in wandb.config.cell_dataset["node_embeddings"]:
        node_embeddings["prot_T5_no_dubious"] = ProtT5Dataset(
            root=osp.join(DATA_ROOT, "data/scerevisiae/protT5_embedding"),
            genome=genome,
            model_name="prot_t5_xl_uniref50_no_dubious",
        )
    # esm
    if "esm2_t33_650M_UR50D_all" in wandb.config.cell_dataset["node_embeddings"]:
        node_embeddings["esm2_t33_650M_UR50D_all"] = Esm2Dataset(
            root=osp.join(DATA_ROOT, "data/scerevisiae/esm2_embedding"),
            genome=genome,
            model_name="esm2_t33_650M_UR50D_all",
        )
    if "esm2_t33_650M_UR50D_no_dubious" in wandb.config.cell_dataset["node_embeddings"]:
        node_embeddings["esm2_t33_650M_UR50D_all"] = Esm2Dataset(
            root=osp.join(DATA_ROOT, "data/scerevisiae/esm2_embedding"),
            genome=genome,
            model_name="esm2_t33_650M_UR50D_no_dubious",
        )
    if (
        "esm2_t33_650M_UR50D_no_dubious_uncharacterized"
        in wandb.config.cell_dataset["node_embeddings"]
    ):
        node_embeddings["esm2_t33_650M_UR50D_all"] = Esm2Dataset(
            root=osp.join(DATA_ROOT, "data/scerevisiae/esm2_embedding"),
            genome=genome,
            model_name="esm2_t33_650M_UR50D_no_dubious_uncharacterized",
        )
    if (
        "esm2_t33_650M_UR50D_no_uncharacterized"
        in wandb.config.cell_dataset["node_embeddings"]
    ):
        node_embeddings["esm2_t33_650M_UR50D_all"] = Esm2Dataset(
            root=osp.join(DATA_ROOT, "data/scerevisiae/esm2_embedding"),
            genome=genome,
            model_name="esm2_t33_650M_UR50D_no_uncharacterized",
        )
    # sgd_gene_graph
    if "normalized_chrom_pathways" in wandb.config.cell_dataset["node_embeddings"]:
        node_embeddings["normalized_chrom_pathways"] = GraphEmbeddingDataset(
            root=osp.join(DATA_ROOT, "data/scerevisiae/sgd_gene_graph_hot"),
            graph=graph.G_gene,
            model_name="normalized_chrom_pathways",
        )
    if "chrom_pathways" in wandb.config.cell_dataset["node_embeddings"]:
        node_embeddings["chrom_pathways"] = GraphEmbeddingDataset(
            root=osp.join(DATA_ROOT, "data/scerevisiae/sgd_gene_graph_hot"),
            graph=graph.G_gene,
            model_name="chrom_pathways",
        )
    # random
    if "random_1000" in wandb.config.cell_dataset["node_embeddings"]:
        node_embeddings["random_1000"] = RandomEmbeddingDataset(
            root=osp.join(DATA_ROOT, "data/scerevisiae/random_embedding"),
            genome=genome,
            model_name="random_1000",
        )
    if "random_100" in wandb.config.cell_dataset["node_embeddings"]:
        node_embeddings["random_100"] = RandomEmbeddingDataset(
            root=osp.join(DATA_ROOT, "data/scerevisiae/random_embedding"),
            genome=genome,
            model_name="random_100",
        )
    if "random_10" in wandb.config.cell_dataset["node_embeddings"]:
        node_embeddings["random_10"] = RandomEmbeddingDataset(
            root=osp.join(DATA_ROOT, "data/scerevisiae/random_embedding"),
            genome=genome,
            model_name="random_10",
        )
    if "random_1" in wandb.config.cell_dataset["node_embeddings"]:
        node_embeddings["random_1"] = RandomEmbeddingDataset(
            root=osp.join(DATA_ROOT, "data/scerevisiae/random_embedding"),
            genome=genome,
            model_name="random_1",
        )
    learnable_embedding = False
    if "learnable_embedding" == wandb.config.cell_dataset["node_embeddings"][0]:
        learnable_embedding = True

    graph_processor = SubgraphRepresentation()

    incidence_graphs = {}
    yeast_gem = YeastGEM(root=osp.join(DATA_ROOT, "data/torchcell/yeast_gem"))
    if "metabolism" in wandb.config.cell_dataset["incidence_graphs"]:
        incidence_graphs["metabolism"] = yeast_gem.reaction_map

    print(EXPERIMENT_ROOT)
    with open(
        osp.join(EXPERIMENT_ROOT, "003-fit-int/queries/001-small-build.cql"), "r"
    ) as f:
        query = f.read()
    dataset_root = osp.join(
        DATA_ROOT, "data/torchcell/experiments/003-fit-int/001-small-build"
    )

    dataset = Neo4jCellDataset(
        root=dataset_root,
        query=query,
        gene_set=genome.gene_set,
        graphs=graphs,
        incidence_graphs=incidence_graphs,
        node_embeddings=node_embeddings,
        converter=CompositeFitnessConverter,
        deduplicator=MeanExperimentDeduplicator,
        aggregator=GenotypeAggregator,
        graph_processor=graph_processor,
    )

    # Skip transforms by setting both to None.
    forward_transform, inverse_transform = None, None

    seed = 42
    data_module = CellDataModule(
        dataset=dataset,
        cache_dir=osp.join(dataset_root, "data_module_cache"),
        split_indices=["phenotype_label_index", "perturbation_count_index"],
        batch_size=wandb.config.data_module["batch_size"],
        random_seed=seed,
        num_workers=wandb.config.data_module["num_workers"],
        pin_memory=wandb.config.data_module["pin_memory"],
    )
    data_module.setup()
    if wandb.config.data_module["is_perturbation_subset"]:

        data_module = PerturbationSubsetDataModule(
            cell_data_module=data_module,
            size=int(wandb.config.data_module["perturbation_subset_size"]),
            batch_size=wandb.config.data_module["batch_size"],
            num_workers=wandb.config.data_module["num_workers"],
            pin_memory=wandb.config.data_module["pin_memory"],
            prefetch=wandb.config.data_module["prefetch"],
            seed=seed,
            gene_subsets={"metabolism": yeast_gem.gene_set},
        )
        data_module.setup()

    # TODO will need for when adding embeddings
    # if not wandb.config.cell_dataset.get("learnable_embedding", False):
    #     input_dim = dataset.num_features["gene"]
    # else:
    #     input_dim = wandb.config.cell_dataset["learnable_embedding_input_channels"]
    dataset.close_lmdb()

    device = "cuda" if torch.cuda.is_available() else "cpu"
    log.info(device)
    devices = get_num_devices()
    # edge_types = [
    #     ("gene", f"{name}_interaction", "gene")
    #     for name in wandb.config.cell_dataset["graphs"]
    # ]

    print(f"Instantiating model ({timestamp()})")
    # Instantiate new IsomorphicCell model
    gene_encoder_config = dict(wandb.config["model"]["gene_encoder_config"])
    if any(
        "learnable" in emb for emb in wandb.config["cell_dataset"]["node_embeddings"]
    ):
        gene_encoder_config.update(
            {
                "embedding_type": "learnable",
                "max_num_nodes": dataset.cell_graph["gene"].num_nodes,
                "learnable_embedding_input_channels": wandb.config["cell_dataset"][
                    "learnable_embedding_input_channels"
                ],
            }
        )

    # Instantiate new HeteroCell model using wandb configuration.
    model = HeteroCell(
        gene_num=wandb.config["model"]["gene_num"],
        reaction_num=wandb.config["model"]["reaction_num"],
        metabolite_num=wandb.config["model"]["metabolite_num"],
        hidden_channels=wandb.config["model"]["hidden_channels"],
        out_channels=wandb.config["model"]["out_channels"],
        num_layers=wandb.config["model"]["num_layers"],
        dropout=wandb.config["model"]["dropout"],
        norm=wandb.config["model"]["norm"],
        activation=wandb.config["model"]["activation"],
        gene_encoder_config=wandb.config["model"]["gene_encoder_config"],
        metabolism_config=wandb.config["model"]["metabolism_config"],
        prediction_head_config=wandb.config["model"]["prediction_head_config"],
        gpr_conv_config=wandb.config["model"]["gpr_conv_config"],
    ).to(device)

    # Log parameter counts using the num_parameters property.
    param_counts = model.num_parameters
    print("Parameter counts:", param_counts)
    wandb.log(
        {
            "model/params_embeddings": param_counts.get("gene_embedding", 0)
            + param_counts.get("reaction_embedding", 0)
            + param_counts.get("metabolite_embedding", 0),
            "model/params_preprocessor": param_counts.get("preprocessor", 0),
            "model/params_convs": param_counts.get("convs", 0),
            "model/params_aggregators": param_counts.get("global_aggregator", 0)
            + param_counts.get("perturbed_aggregator", 0),
            "model/params_fitness_head": param_counts.get("fitness_head", 0),
            "model/params_interaction_head": param_counts.get("interaction_head", 0),
            "model/params_total": param_counts.get("total", 0),
        }
    )

    if wandb.config.regression_task["is_weighted_phenotype_loss"]:
        phenotype_counts = {}
        for phase in ["train", "val", "test"]:
            phenotypes = getattr(data_module.index_details, phase).phenotype_label_index
            temp_counts = {k: v.count for k, v in phenotypes.items()}
            for k, v in temp_counts.items():
                phenotype_counts[k] = phenotype_counts.get(k, 0) + v
        weights = torch.tensor(
            [1 - v / sum(phenotype_counts.values()) for v in phenotype_counts.values()]
        ).to(device)
    else:
        weights = torch.ones(2).to(device)

    loss_func = ICLoss(
        lambda_dist=wandb.config.regression_task["lambda_dist"],
        lambda_supcr=wandb.config.regression_task["lambda_supcr"],
        weights=weights,
    )

    print(f"Creating regression task ({timestamp()})")
    task = RegressionTask(
        model=model,
        cell_graph=dataset.cell_graph,  # pass cell graph here
        optimizer_config=wandb_cfg["regression_task"]["optimizer"],
        lr_scheduler_config=wandb_cfg["regression_task"]["lr_scheduler"],
        batch_size=wandb_cfg["data_module"]["batch_size"],
        clip_grad_norm=wandb_cfg["regression_task"]["clip_grad_norm"],
        clip_grad_norm_max_norm=wandb_cfg["regression_task"]["clip_grad_norm_max_norm"],
        plot_sample_ceiling=wandb.config["regression_task"]["plot_sample_ceiling"],
        loss_func=loss_func,
        grad_accumulation_schedule=wandb_cfg["regression_task"][
            "grad_accumulation_schedule"
        ],
        device=device,
        inverse_transform=inverse_transform,
        forward_transform=forward_transform,
    )

    model_base_path = osp.join(DATA_ROOT, "models/checkpoints")
    os.makedirs(model_base_path, exist_ok=True)
    checkpoint_callback = ModelCheckpoint(
        dirpath=osp.join(model_base_path, group),
        save_top_k=1,
        monitor="val/loss",
        mode="min",
    )

    print(f"devices: {devices}")
    torch.set_float32_matmul_precision("medium")
    num_nodes = get_slurm_nodes()
    profiler = None
    print(f"Starting training ({timestamp()})")
    trainer = L.Trainer(
        strategy=wandb.config.trainer["strategy"],
        accelerator=wandb.config.trainer["accelerator"],
        devices=devices,
        num_nodes=num_nodes,
        logger=wandb_logger,
        max_epochs=wandb.config.trainer["max_epochs"],
        callbacks=[checkpoint_callback],
        profiler=profiler,
        log_every_n_steps=10,
        overfit_batches=wandb.config.trainer["overfit_batches"],
        limit_val_batches=0,  # FLAG
    )

    trainer.fit(model=task, datamodule=data_module)
    # trainer.test(model=task, datamodule=data_module)
    wandb.finish()
    return (
        trainer.callback_metrics["val/fitness/MSE"].item(),
        trainer.callback_metrics["val/fitness/Pearson"].item(),
    )


if __name__ == "__main__":
    import multiprocessing as mp

    mp.set_start_method("spawn", force=True)
    main()<|MERGE_RESOLUTION|>--- conflicted
+++ resolved
@@ -94,7 +94,6 @@
     print("wandb_cfg", wandb_cfg)
     
     # Check if using optuna sweeper
-<<<<<<< HEAD
     is_optuna = cfg.get("hydra", {}).get("sweeper", {}).get("_target_", "").endswith("optuna.sweeper.OptunaSweeper")
     
     # Get SLURM job IDs
@@ -109,32 +108,6 @@
         job_id = slurm_array_job_id
     elif slurm_job_id:
         job_id = slurm_job_id
-=======
-    is_optuna = (
-        cfg.get("hydra", {})
-        .get("sweeper", {})
-        .get("_target_", "")
-        .endswith("optuna.sweeper.OptunaSweeper")
-    )
-
-    if is_optuna:
-        slurm_array_job_id = os.environ.get("SLURM_ARRAY_JOB_ID", "")
-        slurm_array_task_id = os.environ.get("SLURM_ARRAY_TASK_ID", "")
-        slurm_job_id = os.environ.get("SLURM_JOB_ID", "")
-
-        if slurm_array_job_id and slurm_array_task_id:
-            job_id = f"{slurm_array_job_id}_{slurm_array_task_id}"
-        elif slurm_job_id:
-            job_id = slurm_job_id
-        else:
-            job_id = str(uuid.uuid4())
-
-        hostname = socket.gethostname()
-        hostname_job_id = f"{hostname}-{job_id}"
-        sorted_cfg = json.dumps(wandb_cfg, sort_keys=True)
-        hashed_cfg = hashlib.sha256(sorted_cfg.encode("utf-8")).hexdigest()
-        group = f"{hostname_job_id}_{hashed_cfg}"
->>>>>>> 37af591f
     else:
         job_id = str(uuid.uuid4())
     
