# experiments/003-fit-int/scripts/isomorphic_cell_attentional
# [[experiments.003-fit-int.scripts.isomorphic_cell_attentional]]
# https://github.com/Mjvolk3/torchcell/tree/main/experiments/003-fit-int/scripts/isomorphic_cell_attentional
# Test file: experiments/003-fit-int/scripts/test_isomorphic_cell_attentional.py

import hashlib
import json
import logging
import os
import os.path as osp
import uuid
import hydra
import lightning as L
import torch
from torchcell.datamodules.perturbation_subset import PerturbationSubsetDataModule
from torchcell.data.neo4j_cell import SubgraphRepresentation
from torchcell.trainers.fit_int_isomorphic_cell_attentional import RegressionTask
from dotenv import load_dotenv
from lightning.pytorch.callbacks import ModelCheckpoint
from lightning.pytorch.loggers import WandbLogger
from omegaconf import DictConfig, OmegaConf
import wandb
import socket
from torchcell.datasets import (
    CodonFrequencyDataset,
    FungalUpDownTransformerDataset,
    OneHotGeneDataset,
    NucleotideTransformerDataset,
    ProtT5Dataset,
    Esm2Dataset,
    CalmDataset,
    GraphEmbeddingDataset,
    RandomEmbeddingDataset,
)
from torchcell.datamodels.fitness_composite_conversion import CompositeFitnessConverter
from torchcell.data import MeanExperimentDeduplicator, GenotypeAggregator
from torchcell.models.isomorphic_cell_attentional import IsomorphicCell
from torchcell.losses.isomorphic_cell_loss import ICLoss
from torchcell.datamodules import CellDataModule
from torchcell.metabolism.yeast_GEM import YeastGEM
from torchcell.data import Neo4jCellDataset
import torch.distributed as dist
<<<<<<< HEAD
=======

>>>>>>> 95f238c8

log = logging.getLogger(__name__)
load_dotenv()
DATA_ROOT = os.getenv("DATA_ROOT")
WANDB_MODE = os.getenv("WAND_MODE")
EXPERIMENT_ROOT = os.getenv("EXPERIMENT_ROOT")


def get_slurm_nodes() -> int:
    try:
        print("SLURM_JOB_NUM_NODES:", os.environ.get("SLURM_JOB_NUM_NODES"))
        print("SLURM_NNODES:", os.environ.get("SLURM_NNODES"))
        print("SLURM_NPROCS:", os.environ.get("SLURM_NPROCS"))
        if "SLURM_NNODES" in os.environ:
            return int(os.environ["SLURM_NNODES"])
        elif "SLURM_JOB_NUM_NODES" in os.environ:
            return int(os.environ["SLURM_JOB_NUM_NODES"])
        else:
            return 1
    except (TypeError, ValueError) as e:
        print(f"Error getting node count: {e}")
        return 1


def get_num_devices() -> int:
    if wandb.config.trainer["devices"] != "auto":
        return wandb.config.trainer["devices"]
    slurm_devices = os.environ.get("SLURM_GPUS_ON_NODE")
    if slurm_devices is not None:
        return int(slurm_devices)
    num_devices = torch.cuda.device_count()
    return num_devices if num_devices > 0 else 1


@hydra.main(
    version_base=None,
    config_path=osp.join(osp.dirname(__file__), "../conf"),
    config_name="isomorphic_cell_attentional",
)
def main(cfg: DictConfig) -> None:
    print("Starting IsomorphicCell Training 💡")
    os.environ["WANDB__SERVICE_WAIT"] = "600"
    wandb_cfg = OmegaConf.to_container(cfg, resolve=True, throw_on_missing=True)
    print("wandb_cfg", wandb_cfg)
    slurm_job_id = os.environ.get("SLURM_JOB_ID", str(uuid.uuid4()))
    hostname = socket.gethostname()
    hostname_slurm_job_id = f"{hostname}-{slurm_job_id}"
    sorted_cfg = json.dumps(wandb_cfg, sort_keys=True)
    hashed_cfg = hashlib.sha256(sorted_cfg.encode("utf-8")).hexdigest()
    group = f"{hostname_slurm_job_id}_{hashed_cfg}"
    experiment_dir = osp.join(DATA_ROOT, "wandb-experiments", group)
    os.makedirs(experiment_dir, exist_ok=True)
    wandb.init(
        mode=WANDB_MODE,
        project=wandb_cfg["wandb"]["project"],
        config=wandb_cfg,
        group=group,
        tags=wandb_cfg["wandb"]["tags"],
        dir=experiment_dir,
    )
    wandb_logger = WandbLogger(project=wandb_cfg["wandb"]["project"], log_model=True)

    if torch.cuda.is_available() and dist.is_initialized():
        rank = dist.get_rank()
        genome_data_root = osp.join(DATA_ROOT, f"data/sgd/genome_{rank}")
    else:
        genome_data_root = osp.join(DATA_ROOT, "data/sgd/genome")
        rank = 0

    from torchcell.sequence.genome.scerevisiae.s288c import SCerevisiaeGenome

    genome = SCerevisiaeGenome(data_root=genome_data_root, overwrite=False)
    genome.drop_chrmt()
    genome.drop_empty_go()

    from torchcell.graph import SCerevisiaeGraph

    graph = SCerevisiaeGraph(
        data_root=osp.join(DATA_ROOT, "data/sgd/genome"), genome=genome
    )
    graphs = {}
    if wandb.config.cell_dataset["graphs"] is None:
        graphs = None
    if "physical" in wandb.config.cell_dataset["graphs"]:
        graphs["physical"] = graph.G_physical
    if "regulatory" in wandb.config.cell_dataset["graphs"]:
        graphs["regulatory"] = graph.G_regulatory

    node_embeddings = {}
    # one hot gene
    if "one_hot_gene" in wandb.config.cell_dataset["node_embeddings"]:
        node_embeddings["one_hot_gene"] = OneHotGeneDataset(
            root=osp.join(DATA_ROOT, "data/scerevisiae/one_hot_gene_embedding"),
            genome=genome,
        )
    # codon frequency
    if "codon_frequency" in wandb.config.cell_dataset["node_embeddings"]:
        node_embeddings["codon_frequency"] = CodonFrequencyDataset(
            root=osp.join(DATA_ROOT, "data/scerevisiae/codon_frequency_embedding"),
            genome=genome,
        )
    # codon embedding
    if "calm" in wandb.config.cell_dataset["node_embeddings"]:
        node_embeddings["calm"] = CalmDataset(
            root=osp.join(DATA_ROOT, "data/scerevisiae/calm_embedding"),
            genome=genome,
            model_name="calm",
        )
    # fudt
    if "fudt_downstream" in wandb.config.cell_dataset["node_embeddings"]:
        node_embeddings["fudt_downstream"] = FungalUpDownTransformerDataset(
            root=osp.join(DATA_ROOT, "data/scerevisiae/fudt_embedding"),
            genome=genome,
            model_name="species_downstream",
        )

    if "fudt_upstream" in wandb.config.cell_dataset["node_embeddings"]:
        node_embeddings["fudt_upstream"] = FungalUpDownTransformerDataset(
            root=osp.join(DATA_ROOT, "data/scerevisiae/fudt_embedding"),
            genome=genome,
            model_name="species_upstream",
        )
    # nucleotide transformer
    if "nt_window_5979" in wandb.config.cell_dataset["node_embeddings"]:
        node_embeddings["nt_window_5979"] = NucleotideTransformerDataset(
            root=osp.join(
                DATA_ROOT, "data/scerevisiae/nucleotide_transformer_embedding"
            ),
            genome=genome,
            model_name="nt_window_5979",
        )
    if "nt_window_5979_max" in wandb.config.cell_dataset["node_embeddings"]:
        node_embeddings["nt_window_5979_max"] = NucleotideTransformerDataset(
            root=osp.join(
                DATA_ROOT, "data/scerevisiae/nucleotide_transformer_embedding"
            ),
            genome=genome,
            model_name="nt_window_5979_max",
        )
    if "nt_window_three_prime_5979" in wandb.config.cell_dataset["node_embeddings"]:
        node_embeddings["nt_window_three_prime_5979"] = NucleotideTransformerDataset(
            root=osp.join(
                DATA_ROOT, "data/scerevisiae/nucleotide_transformer_embedding"
            ),
            genome=genome,
            model_name="window_three_prime_5979",
        )
    if "nt_window_five_prime_5979" in wandb.config.cell_dataset["node_embeddings"]:
        node_embeddings["nt_window_five_prime_5979"] = NucleotideTransformerDataset(
            root=osp.join(
                DATA_ROOT, "data/scerevisiae/nucleotide_transformer_embedding"
            ),
            genome=genome,
            model_name="nt_window_five_prime_5979",
        )
    if "nt_window_three_prime_300" in wandb.config.cell_dataset["node_embeddings"]:
        node_embeddings["nt_window_three_prime_300"] = NucleotideTransformerDataset(
            root=osp.join(
                DATA_ROOT, "data/scerevisiae/nucleotide_transformer_embedding"
            ),
            genome=genome,
            model_name="nt_window_three_prime_300",
        )
    if "nt_window_five_prime_1003" in wandb.config.cell_dataset["node_embeddings"]:
        node_embeddings["nt_window_five_prime_1003"] = NucleotideTransformerDataset(
            root=osp.join(
                DATA_ROOT, "data/scerevisiae/nucleotide_transformer_embedding"
            ),
            genome=genome,
            model_name="nt_window_five_prime_1003",
        )
    # protT5
    if "prot_T5_all" in wandb.config.cell_dataset["node_embeddings"]:
        node_embeddings["prot_T5_all"] = ProtT5Dataset(
            root=osp.join(DATA_ROOT, "data/scerevisiae/protT5_embedding"),
            genome=genome,
            model_name="prot_t5_xl_uniref50_all",
        )
    if "prot_T5_no_dubious" in wandb.config.cell_dataset["node_embeddings"]:
        node_embeddings["prot_T5_no_dubious"] = ProtT5Dataset(
            root=osp.join(DATA_ROOT, "data/scerevisiae/protT5_embedding"),
            genome=genome,
            model_name="prot_t5_xl_uniref50_no_dubious",
        )
    # esm
    if "esm2_t33_650M_UR50D_all" in wandb.config.cell_dataset["node_embeddings"]:
        node_embeddings["esm2_t33_650M_UR50D_all"] = Esm2Dataset(
            root=osp.join(DATA_ROOT, "data/scerevisiae/esm2_embedding"),
            genome=genome,
            model_name="esm2_t33_650M_UR50D_all",
        )
    if "esm2_t33_650M_UR50D_no_dubious" in wandb.config.cell_dataset["node_embeddings"]:
        node_embeddings["esm2_t33_650M_UR50D_all"] = Esm2Dataset(
            root=osp.join(DATA_ROOT, "data/scerevisiae/esm2_embedding"),
            genome=genome,
            model_name="esm2_t33_650M_UR50D_no_dubious",
        )
    if (
        "esm2_t33_650M_UR50D_no_dubious_uncharacterized"
        in wandb.config.cell_dataset["node_embeddings"]
    ):
        node_embeddings["esm2_t33_650M_UR50D_all"] = Esm2Dataset(
            root=osp.join(DATA_ROOT, "data/scerevisiae/esm2_embedding"),
            genome=genome,
            model_name="esm2_t33_650M_UR50D_no_dubious_uncharacterized",
        )
    if (
        "esm2_t33_650M_UR50D_no_uncharacterized"
        in wandb.config.cell_dataset["node_embeddings"]
    ):
        node_embeddings["esm2_t33_650M_UR50D_all"] = Esm2Dataset(
            root=osp.join(DATA_ROOT, "data/scerevisiae/esm2_embedding"),
            genome=genome,
            model_name="esm2_t33_650M_UR50D_no_uncharacterized",
        )
    # sgd_gene_graph
    if "normalized_chrom_pathways" in wandb.config.cell_dataset["node_embeddings"]:
        node_embeddings["normalized_chrom_pathways"] = GraphEmbeddingDataset(
            root=osp.join(DATA_ROOT, "data/scerevisiae/sgd_gene_graph_hot"),
            graph=graph.G_gene,
            model_name="normalized_chrom_pathways",
        )
    if "chrom_pathways" in wandb.config.cell_dataset["node_embeddings"]:
        node_embeddings["chrom_pathways"] = GraphEmbeddingDataset(
            root=osp.join(DATA_ROOT, "data/scerevisiae/sgd_gene_graph_hot"),
            graph=graph.G_gene,
            model_name="chrom_pathways",
        )
    # random
    if "random_1000" in wandb.config.cell_dataset["node_embeddings"]:
        node_embeddings["random_1000"] = RandomEmbeddingDataset(
            root=osp.join(DATA_ROOT, "data/scerevisiae/random_embedding"),
            genome=genome,
            model_name="random_1000",
        )
    if "random_100" in wandb.config.cell_dataset["node_embeddings"]:
        node_embeddings["random_100"] = RandomEmbeddingDataset(
            root=osp.join(DATA_ROOT, "data/scerevisiae/random_embedding"),
            genome=genome,
            model_name="random_100",
        )
    if "random_10" in wandb.config.cell_dataset["node_embeddings"]:
        node_embeddings["random_10"] = RandomEmbeddingDataset(
            root=osp.join(DATA_ROOT, "data/scerevisiae/random_embedding"),
            genome=genome,
            model_name="random_10",
        )
    if "random_1" in wandb.config.cell_dataset["node_embeddings"]:
        node_embeddings["random_1"] = RandomEmbeddingDataset(
            root=osp.join(DATA_ROOT, "data/scerevisiae/random_embedding"),
            genome=genome,
            model_name="random_1",
        )
    learnable_embedding = False
    if "learnable_embedding" == wandb.config.cell_dataset["node_embeddings"][0]:
        learnable_embedding = True

    graph_processor = SubgraphRepresentation()

    incidence_graphs = {}
    yeast_gem = YeastGEM(root=osp.join(DATA_ROOT, "data/torchcell/yeast-GEM"))
    if "metabolism" in wandb.config.cell_dataset["incidence_graphs"]:
        incidence_graphs["metabolism"] = yeast_gem.reaction_map

    with open(
        osp.join(EXPERIMENT_ROOT, "003-fit-int/queries/001-small-build.cql"), "r"
    ) as f:
        query = f.read()
    dataset_root = osp.join(
        DATA_ROOT, "data/torchcell/experiments/003-fit-int/001-small-build"
    )

    dataset = Neo4jCellDataset(
        root=dataset_root,
        query=query,
        gene_set=genome.gene_set,
        graphs=graphs,
        incidence_graphs=incidence_graphs,
        node_embeddings=node_embeddings,
        converter=CompositeFitnessConverter,
        deduplicator=MeanExperimentDeduplicator,
        aggregator=GenotypeAggregator,
        graph_processor=graph_processor,
    )

    # Skip transforms by setting both to None.
    forward_transform, inverse_transform = None, None

    seed = 42
    data_module = CellDataModule(
        dataset=dataset,
        cache_dir=osp.join(dataset_root, "data_module_cache"),
        split_indices=["phenotype_label_index", "perturbation_count_index"],
        batch_size=wandb.config.data_module["batch_size"],
        random_seed=seed,
        num_workers=wandb.config.data_module["num_workers"],
        pin_memory=wandb.config.data_module["pin_memory"],
    )
    data_module.setup()
    if wandb.config.data_module["is_perturbation_subset"]:

        data_module = PerturbationSubsetDataModule(
            cell_data_module=data_module,
            size=int(wandb.config.data_module["perturbation_subset_size"]),
            batch_size=wandb.config.data_module["batch_size"],
            num_workers=wandb.config.data_module["num_workers"],
            pin_memory=wandb.config.data_module["pin_memory"],
            prefetch=wandb.config.data_module["prefetch"],
            seed=seed,
            gene_subsets={"metabolism": yeast_gem.gene_set},
        )
        data_module.setup()

    if not wandb.config.cell_dataset.get("learnable_embedding", False):
        input_dim = dataset.num_features["gene"]
    else:
        input_dim = wandb.config.cell_dataset["learnable_embedding_input_channels"]
    dataset.close_lmdb()

    device = "cuda" if torch.cuda.is_available() else "cpu"
    log.info(device)
    devices = get_num_devices()
    edge_types = [
        ("gene", f"{name}_interaction", "gene")
        for name in wandb.config.cell_dataset["graphs"]
    ]

    # Instantiate new IsomorphicCell model
    model = IsomorphicCell(
        in_channels=input_dim,
        hidden_channels=wandb.config.model["hidden_channels"],
        edge_types=edge_types,
        num_layers=wandb.config.model["num_layers"],
        dropout=wandb.config.model["dropout"],
        gene_encoder_config=wandb.config.model["gene_encoder_config"],
        metabolism_config=wandb.config.model["metabolism_config"],
        attention_config=wandb.config.model.get("attention_config", None),
        preprocessor_config=wandb.config.model.get("preprocessor_config", {}),
        combiner_config=wandb.config.model["combiner_config"],
        prediction_head_config=wandb.config.model["prediction_head_config"],
    )

    param_counts = model.num_parameters
    wandb.log(
        {
            "model/params_gene_encoder": param_counts.get("gene_encoder", 0),
            "model/params_metabolism_processor": param_counts.get(
                "metabolism_processor", 0
            ),
            "model/params_combiner": param_counts.get("combiner", 0),
            "model/params_growth_head": param_counts.get("growth_head", 0),
            "model/params_gene_interaction_head": param_counts.get(
                "gene_interaction_head", 0
            ),
            "model/params_total": param_counts.get("total", 0),
        }
    )

    if wandb.config.regression_task["is_weighted_phenotype_loss"]:
        phenotype_counts = {}
        for phase in ["train", "val", "test"]:
            phenotypes = getattr(data_module.index_details, phase).phenotype_label_index
            temp_counts = {k: v.count for k, v in phenotypes.items()}
            for k, v in temp_counts.items():
                phenotype_counts[k] = phenotype_counts.get(k, 0) + v
        weights = torch.tensor(
            [1 - v / sum(phenotype_counts.values()) for v in phenotype_counts.values()]
        ).to(device)
    else:
        weights = torch.ones(2).to(device)

    loss_func = ICLoss(
        lambda_dist=wandb.config.regression_task["lambda_dist"],
        lambda_supcr=wandb.config.regression_task["lambda_supcr"],
        lambda_cell=wandb.config.regression_task["lambda_cell"],
        weights=weights,
    )

    task = RegressionTask(
        model=model,
        cell_graph=dataset.cell_graph,  # pass cell graph here
        optimizer_config=wandb_cfg["regression_task"]["optimizer"],
        lr_scheduler_config=wandb_cfg["regression_task"]["lr_scheduler"],
        batch_size=wandb_cfg["data_module"]["batch_size"],
        clip_grad_norm=wandb_cfg["regression_task"]["clip_grad_norm"],
        clip_grad_norm_max_norm=wandb_cfg["regression_task"]["clip_grad_norm_max_norm"],
        boxplot_every_n_epochs=wandb_cfg["regression_task"]["boxplot_every_n_epochs"],
        loss_func=loss_func,
        grad_accumulation_schedule=wandb_cfg["regression_task"][
            "grad_accumulation_schedule"
        ],
        device=device,
        inverse_transform=inverse_transform,
        forward_transform=forward_transform,
    )

    model_base_path = osp.join(DATA_ROOT, "models/checkpoints")
    os.makedirs(model_base_path, exist_ok=True)
    checkpoint_callback = ModelCheckpoint(
        dirpath=osp.join(model_base_path, group),
        save_top_k=1,
        monitor="val/loss",
        mode="min",
    )

    print(f"devices: {devices}")
    torch.set_float32_matmul_precision("medium")
    num_nodes = get_slurm_nodes()
    profiler = None
    trainer = L.Trainer(
        strategy=wandb.config.trainer["strategy"],
        accelerator=wandb.config.trainer["accelerator"],
        devices=devices,
        num_nodes=num_nodes,
        logger=wandb_logger,
        max_epochs=wandb.config.trainer["max_epochs"],
        callbacks=[checkpoint_callback],
        profiler=profiler,
        log_every_n_steps=10,
<<<<<<< HEAD
        overfit_batches=1,
=======
        overfit_batches=10,
>>>>>>> 95f238c8
    )

    trainer.fit(model=task, datamodule=data_module)
    trainer.test(model=task, datamodule=data_module)


if __name__ == "__main__":
    main()<|MERGE_RESOLUTION|>--- conflicted
+++ resolved
@@ -40,10 +40,6 @@
 from torchcell.metabolism.yeast_GEM import YeastGEM
 from torchcell.data import Neo4jCellDataset
 import torch.distributed as dist
-<<<<<<< HEAD
-=======
-
->>>>>>> 95f238c8
 
 log = logging.getLogger(__name__)
 load_dotenv()
@@ -463,11 +459,7 @@
         callbacks=[checkpoint_callback],
         profiler=profiler,
         log_every_n_steps=10,
-<<<<<<< HEAD
-        overfit_batches=1,
-=======
         overfit_batches=10,
->>>>>>> 95f238c8
     )
 
     trainer.fit(model=task, datamodule=data_module)
