--- conflicted
+++ resolved
@@ -1391,17 +1391,10 @@
         # Metabolism processor config
         metabolism_num_layers=2,
         metabolism_attention=True,
-<<<<<<< HEAD
         metabolism_hyperconv_layers=2,  # Added parameter
         metabolism_setnet_layers=2,  # Added parameter
         metabolism_use_skip=True,
         set_transformer_heads=8,
-=======
-        metabolism_hyperconv_layers=2,
-        metabolism_setnet_layers=2,
-        # Set processor config
-        set_transformer_heads=4,
->>>>>>> d0c09443
         set_transformer_layers=3,
         set_net_node_layers=3,
         set_net_set_layers=3,
