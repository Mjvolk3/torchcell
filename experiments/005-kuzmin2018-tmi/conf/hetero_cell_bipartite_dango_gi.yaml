--- conflicted
+++ resolved
@@ -12,11 +12,7 @@
     [
       physical,
       regulatory,
-<<<<<<< HEAD
       tflink,
-=======
-      # tflink,
->>>>>>> f4f7bd24
       # string12_0_neighborhood,
       # string12_0_fusion,
       # string12_0_cooccurence,
@@ -34,17 +30,10 @@
   is_pytorch: true
 
 data_module:
-<<<<<<< HEAD
   is_perturbation_subset: false
   perturbation_subset_size: null #1000 #2.5e4
   batch_size: 6 #32 # 4
   num_workers: 2 # 2 
-=======
-  is_perturbation_subset: true
-  perturbation_subset_size: 1000 #2.5e4
-  batch_size: 32 #32
-  num_workers: 4
->>>>>>> f4f7bd24
   pin_memory: false
   prefetch: false
 
