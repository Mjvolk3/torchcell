#experiments/006-kuzmin-tmi/conf/hetero_cell_bipartite_dango_gi.yaml
defaults:
  - default
  - _self_

wandb:
  # FLAG
  project: torchcell_006-kuzmin-tmi_hetero_cell_bipartite_dango_gi_test
  tags: []

cell_dataset:
  graphs: [
      physical,
      regulatory,
      # tflink,
      # string12_0_neighborhood,
      # string12_0_fusion,
      # string12_0_cooccurence,
      # string12_0_coexpression,
      # string12_0_experimental,
      # string12_0_database,
    ]

  node_embeddings:
    - learnable
  learnable_embedding_input_channels: 64 #64
  incidence_graphs: [metabolism_bipartite]

# Transform configuration moved out of regression_task
transforms:
  use_transforms: true
  forward_transform:
    normalization:
      gene_interaction:
        strategy: "standard" # Options: standard, minmax, robust

profiler:
  is_pytorch: true

data_module:
  is_perturbation_subset: true
<<<<<<< HEAD
  perturbation_subset_size: 1000 #2.5e4
  batch_size: 32 #32 #4 #16
  num_workers: 4 #2
  pin_memory: true
=======
  perturbation_subset_size: 10000 #2.5e4
  batch_size: 32 #32 #4 #32
  num_workers: 2
  pin_memory: false
>>>>>>> dee7c33f
  prefetch: false
  prefetch_factor: 2

trainer:
  max_epochs: 300 # Updated for shorter training
  strategy: auto #ddp_find_unused_parameters_true #auto # ddp
  num_nodes: 1
  accelerator: cpu
  devices: 1
  overfit_batches: 0
  precision: "bf16-mixed"  # "32-true", "16-mixed", "bf16-mixed"

# Compilation settings for PyTorch 2.0+
compile_mode: "max-autotune"  # null, "default", "reduce-overhead", "max-autotune"

# ------ Placeholders for hydra optuna
heads: 8 #10 # placeholder
norms: "layer" # placeholder
# ------
model:
  checkpoint_path: null #*.ckpt
  gene_num: 6607
  reaction_num: 7122
  metabolite_num: 2806
  hidden_channels: 64 #64
  num_layers: 2 # Number of hetero conv layers
  # norm: "batch"
  norm: ${norms}
  activation: "gelu"
  dropout: 0.0 # 0.1
  gene_encoder_config:
    encoder_type: "gin"  # Options: "gatv2" or "gin"
    
    # Graph aggregation configuration (NEW)
    graph_aggregation_method: "cross_attention"  # Default: cross-attention for multiple graphs
    # graph_aggregation_method: "pairwise_interaction"  # Alternative: pairwise graph interactions
    # graph_aggregation_method: "sum"  # Alternative: simple sum (original behavior)
    # graph_aggregation_method: "mean"  # Alternative: simple mean aggregation
    
    graph_aggregation_config:
      num_heads: 4  # Number of attention heads for cross_attention
      dropout: 0.0  # Dropout for aggregation modules (set to 0 as requested)
    
    # GAT-specific parameters (used when encoder_type="gatv2")
    # heads: 5
    heads: ${heads}
    concat: true
    bias: true
    add_self_loops: false
    share_weights: false
    # GIN-specific parameters (used when encoder_type="gin")
    gin_num_layers: 2      # Number of MLP layers in GIN
    gin_hidden_dim: null   # If null, defaults to hidden_channels
  gpr_conv_config:
    encoder_type: "gin"  # Options: "gatv2" or "gin"
    # GAT-specific parameters
    # heads: 2
    heads: ${heads}
    concat: true
    add_self_loops: false
    # GIN-specific parameters
    gin_num_layers: 2
    gin_hidden_dim: null
  metabolism_config:
    encoder_type: "gin"  # Options: "gatv2" or "gin"
    is_stoich_gated: true
    use_attention: true
    # GAT-specific parameters
    # heads: 2
    heads: ${heads}
    concat: true
    # GIN-specific parameters
    gin_num_layers: 2
    gin_hidden_dim: null
  prediction_head_config:
    hidden_channels: 64 #64
    head_num_layers: 4
    dropout: 0.0 #0.1
    activation: "gelu"
    # residual: true
    # head_norm: "batch"
    head_norm: ${norms}
  # Dango-like local predictor config
  local_predictor_config:
    num_attention_layers: 2 # Number of self-attention layers (like Dango HyperSAGNN)
    num_heads: 8 # 16 16 # Number of attention heads (matching Dango) - hidden divisible by num HEADS #FLAG
    combination_method: "concat" # Options: "gating" (learned weights) or "concat" (fixed 0.5/0.5 weights)

regression_task:
  loss: mle_dist_supcr # Options: logcosh, icloss, mle_dist_supcr
  is_weighted_phenotype_loss: false
  # Lambda weights for loss components
  lambda_mse: 1.0
  lambda_dist: 0.01 # 0.1 # 0.1 #0.1 #0.1
  lambda_supcr: 0.0 #0.001 #0.001 #0.001 #0.001
  
  # MleDistSupCR specific configuration
  loss_config:
    # Component-specific parameters
    dist_bandwidth: 2.0
    supcr_temperature: 0.1
    # embedding_dim is dynamically set from model.hidden_channels
    
    # Buffer configuration
    use_buffer: true
    buffer_size: 256
    min_samples_for_dist: 64
    min_samples_for_supcr: 64
    
    # DDP configuration
    use_ddp_gather: true
    gather_interval: 1  # Gather every forward pass
    
    # Adaptive weighting
    use_adaptive_weighting: true
    # warmup_epochs and stable_epoch now dynamically set based on max_epochs
    # warmup_epochs: None -> will be 10% of max_epochs (30 epochs)
    # stable_epoch: None -> will be 50% of max_epochs (150 epochs)
    
    # Temperature scheduling
    use_temp_scheduling: true
    init_temperature: 1.0
    final_temperature: 0.1
    temp_schedule: "exponential"
    
    # Training duration (for temperature scheduling)
    max_epochs: 300
  optimizer:
    type: "AdamW"
    lr: 5e-4 #overrode by type
    weight_decay: 1e-12
  lr_scheduler: null
    # type: "CosineAnnealingWarmupRestarts"
    # first_cycle_steps: 60 # Minima every 60 epochs (5 cycles in 300 epochs)
    # cycle_mult: 1.0 # Keep cycles the same length
    # max_lr: 1e-4 # Starting peak
    # min_lr: 1e-8 # Minimum value
    # warmup_steps: 1 # Warmup for 1 step to reach max_lr
    # gamma: 0.8 # Less aggressive decay for shorter training
  clip_grad_norm: true
  clip_grad_norm_max_norm: 10.0
  grad_accumulation_schedule: {0: 16}  # Accumulate for 16 steps to get effective batch size of 256
  plot_sample_ceiling: 10000
  plot_every_n_epochs: 2<|MERGE_RESOLUTION|>--- conflicted
+++ resolved
@@ -39,17 +39,10 @@
 
 data_module:
   is_perturbation_subset: true
-<<<<<<< HEAD
   perturbation_subset_size: 1000 #2.5e4
   batch_size: 32 #32 #4 #16
   num_workers: 4 #2
   pin_memory: true
-=======
-  perturbation_subset_size: 10000 #2.5e4
-  batch_size: 32 #32 #4 #32
-  num_workers: 2
-  pin_memory: false
->>>>>>> dee7c33f
   prefetch: false
   prefetch_factor: 2
 
