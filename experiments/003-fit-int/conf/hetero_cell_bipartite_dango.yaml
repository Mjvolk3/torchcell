defaults:
  - default
  - _self_

wandb:
  # FLAG
  project: torchcell_003-fit-int_hetero_cell_bipartite_dango_4e5
  tags: []

cell_dataset:
  graphs: [physical, regulatory]
  node_embeddings:
    - learnable
  learnable_embedding_input_channels: 64
  incidence_graphs: [metabolism_bipartite]

profiler:
  is_pytorch: true

data_module:
  is_perturbation_subset: true
  perturbation_subset_size: 4e5 #2.5e4
  batch_size: 32 #32
  num_workers: 2
  pin_memory: false
  prefetch: false

trainer:
  max_epochs: 200 # 20 # FLAG
  strategy: auto #ddp #ddp_find_unused_parameters_true #auto # ddp
  num_nodes: 1
  accelerator: gpu
<<<<<<< HEAD
  devices: 2
=======
  devices: 3
>>>>>>> d167fafd
  overfit_batches: 0

# ------ Placeholders for hydra optuna
heads: 10 # placeholder
norms: "layer" # placeholder
# ------
model:
  checkpoint_path: null #*.ckpt
  gene_num: 6607
  reaction_num: 7122
  metabolite_num: 2806
  hidden_channels: 64
  out_channels: 2
  num_layers: 2 # Number of hetero conv layers
  # norm: "batch"
  norm: ${norms}
  activation: "relu"
  dropout: 0.0
  gene_encoder_config:
    # heads: 5
    heads: ${heads}
    concat: true
    bias: true
    add_self_loops: false
    share_weights: false
  gpr_conv_config:
    # heads: 2
    heads: ${heads}
    concat: true
    add_self_loops: false
  metabolism_config:
    is_stoich_gated: true
    use_attention: true
    # heads: 2
    heads: ${heads}
    concat: true
  prediction_head_config:
    hidden_channels: 64
    head_num_layers: 4
    dropout: 0.0
    activation: "relu"
    # residual: true
    # head_norm: "batch"
    head_norm: ${norms}

regression_task:
  is_weighted_phenotype_loss: true
  lambda_dist: 0.1
  lambda_supcr: 0.001
  optimizer:
    type: "AdamW"
    lr: 1e-3
    weight_decay: 1e-9
  lr_scheduler:
    type: "ReduceLROnPlateau"
    mode: "min"
    factor: 0.2
    patience: 3
    threshold: 1e-4
    threshold_mode: "rel"
    cooldown: 2
    min_lr: 1e-9
    eps: 1e-10
  clip_grad_norm: true
  clip_grad_norm_max_norm: 10.0
  grad_accumulation_schedule: null
  plot_sample_ceiling: 10000
  plot_every_n_epochs: 2<|MERGE_RESOLUTION|>--- conflicted
+++ resolved
@@ -30,11 +30,7 @@
   strategy: auto #ddp #ddp_find_unused_parameters_true #auto # ddp
   num_nodes: 1
   accelerator: gpu
-<<<<<<< HEAD
   devices: 2
-=======
-  devices: 3
->>>>>>> d167fafd
   overfit_batches: 0
 
 # ------ Placeholders for hydra optuna
