# src/torchcell/datasets/cell.py
# [[src.torchcell.datasets.cell]]
# https://github.com/Mjvolk3/torchcell/tree/main/src/torchcell/datasets/cell.py
# Test file: src/torchcell/datasets/test_cell.py
import copy
import os
import json
import logging
import os
import os.path as osp
import pickle
import re
import shutil
import threading
import zipfile
from abc import ABC, abstractmethod
from collections.abc import Callable
from concurrent.futures import ThreadPoolExecutor
from os import environ
from typing import List, Optional, Tuple, Union

import lmdb
import pandas as pd
import torch
from attrs import define
from sklearn import experimental
from sortedcontainers import SortedDict, SortedSet
from torch_geometric.data import Batch, Data, InMemoryDataset, download_url, extract_zip
from torch_geometric.data.separate import separate
from torch_geometric.loader import DataLoader
from torch_geometric.utils import subgraph
from tqdm import tqdm

from torchcell.data import Dataset
from torchcell.datasets.fungal_utr_transformer import FungalUtrTransformerDataset
from torchcell.datasets.nucleotide_embedding import BaseEmbeddingDataset
from torchcell.datasets.nucleotide_transformer import NucleotideTransformerDataset
from torchcell.datasets.scerevisiae import (
    DMFCostanzo2016Dataset,
    SMFCostanzo2016Dataset,
)
from torchcell.models import FungalUtrTransformer, NucleotideTransformer
from torchcell.models.llm import NucleotideModel
from torchcell.models.nucleotide_transformer import NucleotideTransformer
from torchcell.prof import prof, prof_input
from torchcell.sequence import Genome
from torchcell.sequence.genome.scerevisiae.s288c import SCerevisiaeGenome

log = logging.getLogger(__name__)


class DiMultiGraph:
    pass


class Ontology:
    pass


class CellDataset(Dataset):
    """
    Represents a dataset for cellular data.
    """

    def __init__(
        self,
        root: str = "data/scerevisiae/cell",
        # genome: Genome = None,
        genome_gene_set: SortedSet = None,
        seq_embeddings: BaseEmbeddingDataset | None = None,
        experiments: list[InMemoryDataset] | InMemoryDataset = None,
        transform: Callable | None = None,
        pre_transform: Callable | None = None,
        pre_filter: Callable | None = None,
    ):
        self._gene_set = None
        # HACK start
        # Extract data from genome object, then remove for pickling with data loader
        self.genome_gene_set = genome_gene_set
        # del genome
        # self.genome = None
        # HACK end
        self.seq_embeddings = seq_embeddings
        self.experiments = experiments
        self.dimultigraph: DiMultiGraph | None = None
        self.experiment_datasets: list[InMemoryDataset] | None = None
        self.ontology: Ontology | None = None

        # TODO consider moving to Dataset
        self.preprocess_dir = osp.join(root, "preprocess")

        # This is here because we can't run process without getting gene_set
        super().__init__(root, transform, pre_transform, pre_filter)

        # Create the seq graph
        if self.seq_embeddings:
            self.seq_graph = self.create_seq_graph(self.seq_embeddings)
        # LMDB env
        self.env = None

    @property
    def raw_file_names(self) -> list[str]:
        # TODO consider return the processed of the experiments, etc.
        return None  # Specify raw files if needed

    @property
    def processed_file_names(self) -> list[str]:
        return "data.lmdb"

    # TODO think more on this method
    def create_seq_graph(self, seq_embeddings: BaseEmbeddingDataset) -> Data:
        """
        Create a graph from seq_embeddings.
        """
        # Extract and concatenate embeddings for all items in seq_embeddings
        embeddings = []
        ids = []
        for item in seq_embeddings:
            keys = item["embeddings"].keys()
            if item.id in self.genome_gene_set:
                # TODO using self.genome.gene_set since this is the super set of genes.
                ids.append(item.id)
                item_embeddings = [item["embeddings"][k].squeeze(0) for k in keys]
                embeddings.append(torch.cat(item_embeddings))

        # Stack the embeddings to get a 2D tensor of shape [num_nodes, num_features]
        embeddings = torch.stack(embeddings, dim=0)

        # Create a dummy edge_index (no edges)
        edge_index = torch.empty((2, 0), dtype=torch.long)

        # Create a Data object with embeddings as node features
        # ids as an attribute, and the dummy edge_index
        data = Data(x=embeddings, ids=SortedSet(ids), edge_index=edge_index)

        return data

    def process(self):
        combined_data = []
        self.gene_set = self.compute_gene_set()

        # Precompute gene_set for faster lookup
        gene_set = self.gene_set

        # # Use list comprehension and any() for fast filtering
        combined_data = [
            item
            for item in tqdm(self.experiments)
            if any(i["id"] in gene_set for i in item.genotype)
        ]

        log.info("creating lmdb database")
        # Initialize LMDB environment
        env = lmdb.open(osp.join(self.processed_dir, "data.lmdb"), map_size=int(1e12))

        with env.begin(write=True) as txn:
            for idx, item in tqdm(enumerate(combined_data)):
                data = Data()
                data.genotype = item["genotype"]
                data.phenotype = item["phenotype"]

                # Serialize the data object using pickle
                serialized_data = pickle.dumps(data)

                # Save the serialized data in the LMDB environment
                txn.put(f"{idx}".encode(), serialized_data)

    @property
    def gene_set(self):
        try:
            if osp.exists(osp.join(self.preprocess_dir, "gene_set.json")):
                with open(osp.join(self.preprocess_dir, "gene_set.json")) as f:
                    self._gene_set = set(json.load(f))
            elif self._gene_set is None:
                raise ValueError(
                    "gene_set not written during process. "
                    "Please call compute_gene_set in process."
                )
            return self._gene_set
        except json.JSONDecodeError:
            raise ValueError("Invalid or empty JSON file found.")

    @gene_set.setter
    def gene_set(self, value):
        if not value:
            raise ValueError("Cannot set an empty or None value for gene_set")
        if not osp.exists(self.preprocess_dir):
            os.makedirs(self.preprocess_dir)
        with open(osp.join(self.preprocess_dir, "gene_set.json"), "w") as f:
            json.dump(list(sorted(value)), f, indent=0)
        self._gene_set = value

    def compute_gene_set(self):
        if not self._gene_set:
            if isinstance(self.experiments, Dataset):
                experiment_gene_set = self.experiments.gene_set
            else:
                # TODO: handle other data types for experiments, if necessary
                raise NotImplementedError(
                    "Expected 'experiments' to be of type InMemoryDataset"
                )
            # Not sure we shoudl take the intersection here...
            # Could use gene_set from genome instead, since this is base
            # In case of gene addition would need to update the gene_set
            # then cell_dataset should be max possible.
            cell_gene_set = set(self.genome_gene_set).intersection(experiment_gene_set)
        return cell_gene_set

    def _subset_graph(self, data: Data) -> Data:
        """
        Subset the reference graph based on the genes in data.genotype.
        """
        # Nodes to remove based on the genes in data.genotype
        nodes_to_remove = [
            self.seq_graph.ids.index(gene["id"])
            for gene in data.genotype
            if gene["id"] in self.seq_graph.ids
        ]
        perturbed_nodes = torch.tensor(nodes_to_remove, dtype=torch.long)

        # Compute the nodes to keep
        all_nodes = torch.arange(self.seq_graph.num_nodes, dtype=torch.long)
        nodes_to_keep = torch.tensor(
            [node for node in all_nodes if node not in perturbed_nodes],
            dtype=torch.long,
        )

        # Get the induced subgraph using the nodes to keep
        subset_graph = self.seq_graph.subgraph(nodes_to_keep)
        subset_graph.perturbed_nodes = perturbed_nodes
        return subset_graph

    def _add_label(self, data: Data, original_data: Data) -> Data:
        """
        Adds the dmf_fitness label to the data object if it exists in the original data's phenotype["observation"].

        Args:
            data (Data): The Data object to which the label should be added.
            original_data (Data): The original Data object from which the label should be extracted.

        Returns:
            Data: The modified Data object with the added label.
        """
        if "dmf" in original_data.phenotype["observation"]:
            data.dmf = original_data.phenotype["observation"]["dmf"]
        return data

    # def get(self, idx: int) -> Data:
    #     env = lmdb.open(self.processed_paths[0], readonly=True, lock=False)
    #     with env.begin() as txn:
    #         serialized_data = txn.get(f"{idx}".encode())
    #         if serialized_data is None:
    #             return None
    #         data = pickle.loads(serialized_data)
    #         if self.transform:
    #             data = self.transform(data)

    #         # Get the subset data using the separate method
    #         subset_data = self._subset_graph(data)

    #         # Add the dmf_fitness label to the subset_data
    #         subset_data = self._add_label(subset_data, data)

    #         return subset_data

    def get(self, idx):
        """Initialize LMDB if it hasn't been initialized yet."""
        if self.env is None:
            self._init_db()

        with self.env.begin() as txn:
            serialized_data = txn.get(f"{idx}".encode())
            if serialized_data is None:
                return None
            data = pickle.loads(serialized_data)
            if self.transform:
                data = self.transform(data)

            subset_data = self._subset_graph(data)
            subset_data = self._add_label(subset_data, data)
            return subset_data

    def _init_db(self):
        """Initialize the LMDB environment."""
        self.env = lmdb.open(
            osp.join(self.processed_dir, "data.lmdb"),
            readonly=True,
            lock=False,
            readahead=False,
            meminit=False,
        )

    def len(self) -> int:
        if self.env is None:
            self._init_db()

        with self.env.begin() as txn:
            length = txn.stat()["entries"]

        # Must be closed for dataloader num_workers > 0
        self.close_lmdb()

        return length

    def close_lmdb(self):
        if self.env is not None:
            self.env.close()
            self.env = None


def main():
    # genome
    import os.path as osp

    from dotenv import load_dotenv

    load_dotenv()
    DATA_ROOT = os.getenv("DATA_ROOT")
    genome = SCerevisiaeGenome(osp.join(DATA_ROOT, "data/sgd/genome"))
    genome.drop_chrmt()
    genome.drop_empty_go()

    # nucleotide transformer
    # nt_dataset = NucleotideTransformerDataset(
    #     root="data/scerevisiae/nucleotide_transformer_embed",
    #     genome=genome,
    #     transformer_model_name="nt_window_5979",
    # )
    fut3_dataset = FungalUtrTransformerDataset(
        root=osp.join(DATA_ROOT, "data/scerevisiae/fungal_utr_embed"),
        genome=genome,
        transformer_model_name="fut_species_window_3utr_300_undersize",
    )
    # fut5_dataset = FungalUtrTransformerDataset(
    #     root="data/scerevisiae/fungal_utr_embed",
    #     genome=genome,
    #     transformer_model_name="fut_species_window_5utr_1000_undersize",
    # )
    # seq_embeddings = nt_dataset + fut3_dataset + fut5_dataset
    seq_embeddings = fut3_dataset

    # Experiments
    experiments = DMFCostanzo2016Dataset(
        preprocess="low_dmf_std",
<<<<<<< HEAD
        root=osp.join(DATA_ROOT, "data/scerevisiae/costanzo2016_1e5"),
        subset_n=1000000,
=======
        root=osp.join(DATA_ROOT, "data/scerevisiae/costanzo2016"),
        subset_n=100000,
>>>>>>> 01e5aab1
    )
    # experiments = experiments[:2]
    cell_dataset = CellDataset(
        root="data/scerevisiae/cell_1e5",
        genome_gene_set=genome.gene_set,
        seq_embeddings=seq_embeddings,
        experiments=experiments,
    )

    print(cell_dataset)
    print(cell_dataset.gene_set)
    print(cell_dataset[0])
    print()


if __name__ == "__main__":
    main()<|MERGE_RESOLUTION|>--- conflicted
+++ resolved
@@ -3,7 +3,6 @@
 # https://github.com/Mjvolk3/torchcell/tree/main/src/torchcell/datasets/cell.py
 # Test file: src/torchcell/datasets/test_cell.py
 import copy
-import os
 import json
 import logging
 import os
@@ -279,6 +278,7 @@
             subset_data = self._subset_graph(data)
             subset_data = self._add_label(subset_data, data)
             return subset_data
+            return subset_data
 
     def _init_db(self):
         """Initialize the LMDB environment."""
@@ -342,18 +342,15 @@
     # Experiments
     experiments = DMFCostanzo2016Dataset(
         preprocess="low_dmf_std",
-<<<<<<< HEAD
         root=osp.join(DATA_ROOT, "data/scerevisiae/costanzo2016_1e5"),
         subset_n=1000000,
-=======
-        root=osp.join(DATA_ROOT, "data/scerevisiae/costanzo2016"),
-        subset_n=100000,
->>>>>>> 01e5aab1
     )
     # experiments = experiments[:2]
     cell_dataset = CellDataset(
         root="data/scerevisiae/cell_1e5",
         genome_gene_set=genome.gene_set,
+        root="data/scerevisiae/cell_1e5",
+        genome_gene_set=genome.gene_set,
         seq_embeddings=seq_embeddings,
         experiments=experiments,
     )
