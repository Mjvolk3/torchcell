--- conflicted
+++ resolved
@@ -110,13 +110,8 @@
       entropy_loss_weight:
         values: [0.1]
       grad_accumulation_schedule:
-<<<<<<< HEAD
-        values:
-          - { 0: 2, 4: 3, 8: 1 }
-=======
         values: #[null]
           - { 0: 3 }
->>>>>>> 317cd754
 
 command:
   - ${env}
