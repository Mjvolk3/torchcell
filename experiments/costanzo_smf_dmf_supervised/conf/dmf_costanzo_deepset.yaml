--- conflicted
+++ resolved
@@ -27,13 +27,8 @@
 
 models:
   graph:
-<<<<<<< HEAD
-    node_layers: [64, 32] # [1024, 512]
-    set_layers: [16, 16, 16] # [256, 128]
-=======
     node_layers: [64, 32, 32] # [1024, 512]
     set_layers: [16, 8, 8] # [256, 128]
->>>>>>> 1d44d228
     norm: layer
     activation: gelu
     skip_node: true
