--- conflicted
+++ resolved
@@ -19,31 +19,18 @@
 
 data_module:
   is_perturbation_subset: true
-<<<<<<< HEAD
   perturbation_subset_size: 1000
   batch_size: 64 #32 in top
   num_workers: 8 #4
-=======
-  perturbation_subset_size: 1000 # Increased from 100 to 1000
-  batch_size: 32 #32
-  num_workers: 4
->>>>>>> 6898b461
   pin_memory: false
   prefetch: false
   follow_batch: ["perturbation_indices", "go_gene_strata_state"] # Important for DCell batching
 
 trainer:
-<<<<<<< HEAD
   max_epochs: 100 #1000 # 20 # FLAG
   strategy: auto #ddp #ddp_find_unused_parameters_true #auto # ddp
   num_nodes: 1
   accelerator: gpu
-=======
-  max_epochs: 1600 #1000 # 20 # FLAG
-  strategy: auto #ddp #ddp_find_unused_parameters_true #auto # ddp
-  num_nodes: 1
-  accelerator: gpu  # Changed from 'cpu' to 'gpu' to allow GPU usage when available
->>>>>>> 6898b461
   devices: 1
   overfit_batches: 0
 
