defaults:
  - default
  - _self_

wandb:
  # FLAG
  project: torchcell_005-kuzmin2018-tmi_hetero_cell_bipartite_dango_gi
  tags: []

cell_dataset:
  graphs: [
      physical,
      regulatory,
      # tflink,
      # string12_0_neighborhood,
      # string12_0_fusion,
      # string12_0_cooccurence,
      # string12_0_coexpression,
      # string12_0_experimental,
      # string12_0_database,
    ]

  node_embeddings:
    - learnable
  learnable_embedding_input_channels: 64
  incidence_graphs: [metabolism_bipartite]

# Transform configuration moved out of regression_task
transforms:
  use_transforms: true
  forward_transform:
    normalization:
      gene_interaction:
        strategy: "standard" # Options: standard, minmax, robust

profiler:
  is_pytorch: true

data_module:
  is_perturbation_subset: true
  perturbation_subset_size: 1000 #2.5e4
  batch_size: 5 #32
  num_workers: 2
  pin_memory: false
  prefetch: false

trainer:
<<<<<<< HEAD
  max_epochs: 500 # 20 # FLAG
  strategy: ddp #ddp #ddp_find_unused_parameters_true #auto # ddp
=======
  max_epochs: 3 # 20 # FLAG
  strategy: auto #ddp_find_unused_parameters_true #auto # ddp
>>>>>>> 3764dbd7
  num_nodes: 1
  accelerator: cpu
  devices: 1
  overfit_batches: 0

# ------ Placeholders for hydra optuna
heads: 10 # placeholder
norms: "layer" # placeholder
# ------
model:
  checkpoint_path: null #*.ckpt
  gene_num: 6607
  reaction_num: 7122
  metabolite_num: 2806
  hidden_channels: 64
  num_layers: 2 # Number of hetero conv layers
  # norm: "batch"
  norm: ${norms}
  activation: "relu"
  dropout: 0.0
  gene_encoder_config:
    # heads: 5
    heads: ${heads}
    concat: true
    bias: true
    add_self_loops: false
    share_weights: false
  gpr_conv_config:
    # heads: 2
    heads: ${heads}
    concat: true
    add_self_loops: false
  metabolism_config:
    is_stoich_gated: true
    use_attention: true
    # heads: 2
    heads: ${heads}
    concat: true
  prediction_head_config:
    hidden_channels: 64
    head_num_layers: 4
    dropout: 0.0
    activation: "relu"
    # residual: true
    # head_norm: "batch"
    head_norm: ${norms}
  # Dango-like local predictor config
  local_predictor_config:
    num_attention_layers: 2 # Number of self-attention layers (like Dango HyperSAGNN)
    num_heads: 4 # Number of attention heads (matching Dango)
    combination_method: "concat" # Options: "gating" (learned weights) or "concat" (fixed 0.5/0.5 weights)

regression_task:
  loss: icloss # Options: logcosh, icloss
  is_weighted_phenotype_loss: false
  lambda_dist: 1 #0.1 #0.1
  lambda_supcr: 0.001 #0.001
  optimizer:
    type: "AdamW"
    lr: 1e-4 #1e-5
    weight_decay: 1e-6
  lr_scheduler:
    type: "ReduceLROnPlateau"
    mode: "min"
    factor: 0.2
    patience: 3
    threshold: 1e-4
    threshold_mode: "rel"
    cooldown: 2
    min_lr: 1e-9
    eps: 1e-10
  clip_grad_norm: true
  clip_grad_norm_max_norm: 10.0
  grad_accumulation_schedule: null
  plot_sample_ceiling: 10000
  plot_every_n_epochs: 2<|MERGE_RESOLUTION|>--- conflicted
+++ resolved
@@ -45,13 +45,8 @@
   prefetch: false
 
 trainer:
-<<<<<<< HEAD
   max_epochs: 500 # 20 # FLAG
   strategy: ddp #ddp #ddp_find_unused_parameters_true #auto # ddp
-=======
-  max_epochs: 3 # 20 # FLAG
-  strategy: auto #ddp_find_unused_parameters_true #auto # ddp
->>>>>>> 3764dbd7
   num_nodes: 1
   accelerator: cpu
   devices: 1
