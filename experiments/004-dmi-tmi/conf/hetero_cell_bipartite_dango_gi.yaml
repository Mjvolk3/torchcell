defaults:
  - default
  - _self_

wandb:
  # FLAG
<<<<<<< HEAD
  project: torchcell_004-dmi-tmi_hetero_cell_bipartite_dango_gi_test
=======
  project: torchcell_004-dmi-tmi_hetero_cell_bipartite_dango_gi_1e5
>>>>>>> d056583e
  tags: []

cell_dataset:
  graphs: [physical, regulatory]
  node_embeddings:
    - learnable
  learnable_embedding_input_channels: 64
  incidence_graphs: [metabolism_bipartite]

profiler:
  is_pytorch: true

data_module:
  is_perturbation_subset: true
<<<<<<< HEAD
  perturbation_subset_size: 100 #2.5e4
=======
  perturbation_subset_size: 1e5 #2.5e4
>>>>>>> d056583e
  batch_size: 32 #32
  num_workers: 4
  pin_memory: false
  prefetch: false

trainer:
  max_epochs: 1000 # 20 # FLAG
  strategy: ddp #ddp #ddp_find_unused_parameters_true #auto # ddp
  num_nodes: 1
  accelerator: gpu
  devices: 2
  overfit_batches: 0

# ------ Placeholders for hydra optuna
heads: 10 # placeholder
norms: "layer" # placeholder
# ------
model:
  checkpoint_path: null #*.ckpt
  gene_num: 6607
  reaction_num: 7122
  metabolite_num: 2806
  hidden_channels: 64
  num_layers: 2 # Number of hetero conv layers
  # norm: "batch"
  norm: ${norms}
  activation: "relu"
  dropout: 0.0
  gene_encoder_config:
    # heads: 5
    heads: ${heads}
    concat: true
    bias: true
    add_self_loops: false
    share_weights: false
  gpr_conv_config:
    # heads: 2
    heads: ${heads}
    concat: true
    add_self_loops: false
  metabolism_config:
    is_stoich_gated: true
    use_attention: true
    # heads: 2
    heads: ${heads}
    concat: true
  prediction_head_config:
    hidden_channels: 64
    head_num_layers: 4
    dropout: 0.0
    activation: "relu"
    # residual: true
    # head_norm: "batch"
    head_norm: ${norms}

regression_task:
  loss: logcosh
  is_weighted_phenotype_loss: true
  lambda_dist: 0.1
  lambda_supcr: 0.001
  optimizer:
    type: "AdamW"
    lr: 1e-5
    weight_decay: 1e-6
  lr_scheduler:
    type: "ReduceLROnPlateau"
    mode: "min"
    factor: 0.2
    patience: 3
    threshold: 1e-4
    threshold_mode: "rel"
    cooldown: 2
    min_lr: 1e-9
    eps: 1e-10
  clip_grad_norm: true
  clip_grad_norm_max_norm: 10.0
  grad_accumulation_schedule: null
  plot_sample_ceiling: 10000
  plot_every_n_epochs: 1<|MERGE_RESOLUTION|>--- conflicted
+++ resolved
@@ -4,11 +4,7 @@
 
 wandb:
   # FLAG
-<<<<<<< HEAD
-  project: torchcell_004-dmi-tmi_hetero_cell_bipartite_dango_gi_test
-=======
   project: torchcell_004-dmi-tmi_hetero_cell_bipartite_dango_gi_1e5
->>>>>>> d056583e
   tags: []
 
 cell_dataset:
@@ -23,11 +19,7 @@
 
 data_module:
   is_perturbation_subset: true
-<<<<<<< HEAD
-  perturbation_subset_size: 100 #2.5e4
-=======
   perturbation_subset_size: 1e5 #2.5e4
->>>>>>> d056583e
   batch_size: 32 #32
   num_workers: 4
   pin_memory: false
