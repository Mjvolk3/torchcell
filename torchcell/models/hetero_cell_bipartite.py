# torchcell/models/hetero_cell_bipartite
# [[torchcell.models.hetero_cell_bipartite]]
# https://github.com/Mjvolk3/torchcell/tree/main/torchcell/models/hetero_cell_bipartite
# Test file: tests/torchcell/models/test_hetero_cell_bipartite.py

import torch
import torch.nn as nn
import torch.nn.functional as F
from omegaconf import DictConfig, OmegaConf
import os.path as osp
import os
import hydra
from torch_geometric.nn import HeteroConv
from torch_geometric.nn import (
    HeteroConv,
    GCNConv,
    GATv2Conv,
    TransformerConv,
    GINConv,
    BatchNorm,
    LayerNorm,
    GraphNorm,
    InstanceNorm,
    PairNorm,
    MeanSubtractionNorm,
    global_add_pool,
    global_mean_pool,
    global_max_pool,
    HypergraphConv,
)
from torchcell.nn.stoichiometric_hypergraph_conv import StoichHypergraphConv
from typing import Optional, Literal
from torch_geometric.typing import EdgeType
from torchcell.models.act import act_register
from collections import defaultdict

from typing import Any, Union, Optional
from torch_geometric.nn.aggr.attention import AttentionalAggregation
import torch
from torch import Tensor
import torch.nn as nn
from torch_geometric.typing import EdgeType
from torch_geometric.utils import sort_edge_index
from torch_geometric.data import HeteroData
from torch_scatter import scatter, scatter_softmax

import torch
import torch.nn as nn
import torch.nn.functional as F
from torch_geometric.nn import HeteroConv, GATv2Conv
from torch_geometric.data import HeteroData
from torch_geometric.utils import sort_edge_index
from torch_geometric.nn.aggr.attention import AttentionalAggregation
from torchcell.nn.stoichiometric_hypergraph_conv import StoichHypergraphConv
from torchcell.models.act import act_register
from typing import Optional, Dict, Any, Tuple
from torch_geometric.data import Batch
import torch
import torch.nn as nn
from torch_geometric.nn import HeteroConv, GATv2Conv, BatchNorm, LayerNorm
from torch_geometric.data import HeteroData, Batch
from torch_geometric.nn.aggr.attention import AttentionalAggregation
from typing import Optional, Dict, Any, Tuple


class AttentionalGraphAggregation(nn.Module):
    def __init__(self, in_channels: int, out_channels: int, dropout: float = 0.1):
        super().__init__()
        self.gate_nn = nn.Sequential(
            nn.Linear(in_channels, in_channels // 2),
            nn.ReLU(),
            nn.Dropout(dropout),
            nn.Linear(in_channels // 2, 1),
        )
        self.transform_nn = nn.Sequential(
            nn.Linear(in_channels, out_channels), nn.ReLU(), nn.Dropout(dropout)
        )
        self.aggregator = AttentionalAggregation(
            gate_nn=self.gate_nn, nn=self.transform_nn
        )

    def forward(
        self, x: torch.Tensor, index: torch.Tensor, dim_size: Optional[int] = None
    ) -> torch.Tensor:
        return self.aggregator(x, index=index, dim_size=dim_size)


def get_norm_layer(channels: int, norm: str) -> nn.Module:
    if norm == "layer":
        return nn.LayerNorm(channels)
    elif norm == "batch":
        return nn.BatchNorm1d(channels)
    else:
        raise ValueError(f"Unsupported norm type: {norm}")


class PreProcessor(nn.Module):
    def __init__(
        self,
        in_channels: int,
        hidden_channels: int,
        num_layers: int = 2,
        dropout: float = 0.1,
        norm: str = "layer",
        activation: str = "relu",
    ):
        super().__init__()
        self.act = nn.ReLU() if activation == "relu" else nn.SiLU()
        norm_layer = get_norm_layer(hidden_channels, norm)
        layers = []
        layers.append(nn.Linear(in_channels, hidden_channels))
        layers.append(norm_layer)
        layers.append(self.act)
        layers.append(nn.Dropout(dropout))
        for _ in range(num_layers - 1):
            layers.append(nn.Linear(hidden_channels, hidden_channels))
            layers.append(norm_layer)
            layers.append(self.act)
            layers.append(nn.Dropout(dropout))
        self.mlp = nn.Sequential(*layers)

    def forward(self, x: torch.Tensor) -> torch.Tensor:
        return self.mlp(x)


class AttentionConvWrapper(nn.Module):
    def __init__(
        self,
        conv: nn.Module,
        target_dim: int,
        norm: Optional[str] = None,
        activation: Optional[str] = None,
        dropout: float = 0.1,
    ) -> None:
        super().__init__()
        self.conv = conv
        if hasattr(conv, "concat"):
            expected_dim = (
                conv.heads * conv.out_channels if conv.concat else conv.out_channels
            )
        else:
            expected_dim = conv.out_channels
        self.proj = (
            nn.Identity()
            if expected_dim == target_dim
            else nn.Linear(expected_dim, target_dim)
        )

        if norm is not None:
            if norm == "batch":
                self.norm = BatchNorm(target_dim)
            elif norm == "layer":
                self.norm = LayerNorm(target_dim)
            else:
                self.norm = None
        else:
            self.norm = None

        self.act = nn.ReLU() if activation == "relu" else nn.SiLU()
        self.dropout = nn.Dropout(dropout) if dropout > 0 else None

    def forward(self, x, edge_index, **kwargs):
        out = self.conv(x, edge_index, **kwargs)
        out = self.proj(out)
        if self.norm is not None:
            out = self.norm(out)
        out = self.act(out)
        if self.dropout is not None:
            out = self.dropout(out)
        return out


class HeteroCellBipartite(nn.Module):
    def __init__(
        self,
        gene_num: int,
        reaction_num: int,
        metabolite_num: int,
        hidden_channels: int,
        out_channels: int,
        num_layers: int,
        dropout: float = 0.1,
        norm: str = "layer",
        activation: str = "relu",
        gene_encoder_config: Optional[Dict[str, Any]] = None,
        metabolism_config: Optional[Dict[str, Any]] = None,
        prediction_head_config: Optional[Dict[str, Any]] = None,
        gpr_conv_config: Optional[Dict[str, Any]] = None,
    ):
        super().__init__()
        self.hidden_channels = hidden_channels

        # Learnable embeddings
        self.gene_embedding = nn.Embedding(gene_num, hidden_channels)
        self.reaction_embedding = nn.Embedding(reaction_num, hidden_channels)
        self.metabolite_embedding = nn.Embedding(metabolite_num, hidden_channels)

        self.preprocessor = PreProcessor(
            in_channels=hidden_channels,
            hidden_channels=hidden_channels,
            num_layers=2,
            dropout=dropout,
            norm=norm,
            activation=activation,
        )

        # Default configs if not provided
        gene_encoder_config = gene_encoder_config or {}
        metabolism_config = metabolism_config or {}
        gpr_conv_config = gpr_conv_config or {}

        self.convs = nn.ModuleList()
        for _ in range(num_layers):
            conv_dict: Dict[Any, nn.Module] = {}

            # Gene-gene interactions with GATv2Conv
            conv_dict[("gene", "physical_interaction", "gene")] = GATv2Conv(
                hidden_channels,
                hidden_channels // gene_encoder_config.get("heads", 1),
                heads=gene_encoder_config.get("heads", 1),
                concat=gene_encoder_config.get("concat", True),
                add_self_loops=gene_encoder_config.get("add_self_loops", False),
            )

            conv_dict[("gene", "regulatory_interaction", "gene")] = GATv2Conv(
                hidden_channels,
                hidden_channels // gene_encoder_config.get("heads", 1),
                heads=gene_encoder_config.get("heads", 1),
                concat=gene_encoder_config.get("concat", True),
                add_self_loops=gene_encoder_config.get("add_self_loops", False),
            )

            # Gene-reaction interactions with GATv2Conv
            conv_dict[("gene", "gpr", "reaction")] = GATv2Conv(
                hidden_channels,
                hidden_channels,
                heads=gpr_conv_config.get("heads", 1),
                concat=gpr_conv_config.get("concat", False),
                add_self_loops=gpr_conv_config.get("add_self_loops", False),
            )

            # Reaction-metabolite bipartite interactions with GATv2Conv
            conv_dict[("reaction", "rmr", "metabolite")] = GATv2Conv(
                hidden_channels,
                hidden_channels // metabolism_config.get("heads", 1),
                heads=metabolism_config.get("heads", 1),
                concat=metabolism_config.get("concat", True),
                add_self_loops=metabolism_config.get("add_self_loops", False),
                edge_dim=1,
            )

            # Wrap each conv
            for key, conv in conv_dict.items():
                conv_dict[key] = AttentionConvWrapper(
                    conv,
                    hidden_channels,
                    norm=norm,
                    activation=activation,
                    dropout=dropout,
                )

            self.convs.append(HeteroConv(conv_dict, aggr="sum"))

        # Global aggregator
        self.global_aggregator = AttentionalGraphAggregation(
            in_channels=hidden_channels, out_channels=hidden_channels, dropout=dropout
        )

        # Prediction head
        pred_config = prediction_head_config or {}
        self.prediction_head = self._build_prediction_head(
            in_channels=hidden_channels,
            hidden_channels=pred_config.get("hidden_channels", hidden_channels),
            out_channels=2,
            num_layers=pred_config.get("head_num_layers", 1),
            dropout=pred_config.get("dropout", dropout),
            activation=pred_config.get("activation", activation),
            norm=pred_config.get("head_norm", norm),
        )

    def _build_prediction_head(
        self,
        in_channels: int,
        hidden_channels: int,
        out_channels: int,
        num_layers: int,
        dropout: float,
        activation: str,
        norm: Optional[str] = None,
    ) -> nn.Module:
        if num_layers == 0:
            return nn.Identity()
        act = nn.ReLU() if activation == "relu" else nn.SiLU()
        layers = []
        dims = [in_channels] + [hidden_channels] * (num_layers - 1) + [out_channels]
        for i in range(num_layers):
            layers.append(nn.Linear(dims[i], dims[i + 1]))
            if i < num_layers - 1:
                if norm is not None:
                    layers.append(get_norm_layer(dims[i + 1], norm))
                layers.append(act)
                layers.append(nn.Dropout(dropout))
        return nn.Sequential(*layers)

    def forward_single(self, data: HeteroData | Batch) -> torch.Tensor:
        device = self.gene_embedding.weight.device

        is_batch = isinstance(data, Batch) or hasattr(data["gene"], "batch")
        if is_batch:
            gene_data = data["gene"]
            reaction_data = data["reaction"]
            metabolite_data = data["metabolite"]

            batch_size = len(data["gene"].ptr) - 1

<<<<<<< HEAD
            # Print debugging information about masks and node counts
            # print(f"Batch size: {batch_size}")
            # print(
            #     f"Gene pert_mask shape: {gene_data.pert_mask.shape}, sum: {gene_data.pert_mask.sum()}"
            # )
            # print(f"Total gene nodes before masking: {gene_data.pert_mask.shape[0]}")
            # print(f"Total gene nodes after masking: {(~gene_data.pert_mask).sum()}")

=======
>>>>>>> 4b2f815d
            # Apply pert_mask only when selecting embeddings
            x_gene_exp = self.gene_embedding.weight.expand(batch_size, -1, -1)
            x_gene_comb = x_gene_exp.reshape(-1, x_gene_exp.size(-1))
            x_gene = x_gene_comb[~gene_data.pert_mask]
            x_gene = self.preprocessor(x_gene)

            # Similar debugging for reactions and metabolites
            print(f"Reaction nodes after masking: {(~reaction_data.pert_mask).sum()}")
            print(
                f"Metabolite nodes after masking: {(~metabolite_data.pert_mask).sum()}"
            )

            x_reaction_exp = self.reaction_embedding.weight.expand(batch_size, -1, -1)
            x_reaction_comb = x_reaction_exp.reshape(-1, x_reaction_exp.size(-1))
            x_reaction = x_reaction_comb[~reaction_data.pert_mask]

            x_metabolite_exp = self.metabolite_embedding.weight.expand(
                batch_size, -1, -1
            )
            x_metabolite_comb = x_metabolite_exp.reshape(-1, x_metabolite_exp.size(-1))
            x_metabolite = x_metabolite_comb[~metabolite_data.pert_mask]

            x_dict = {
                "gene": x_gene,
                "reaction": x_reaction,
                "metabolite": x_metabolite,
            }
        else:
            gene_data = data["gene"]
            reaction_data = data["reaction"]
            metabolite_data = data["metabolite"]

            gene_idx = torch.arange(gene_data.num_nodes, device=device)
            reaction_idx = torch.arange(reaction_data.num_nodes, device=device)
            metabolite_idx = torch.arange(metabolite_data.num_nodes, device=device)

            x_dict = {
                "gene": self.preprocessor(self.gene_embedding(gene_idx)),
                "reaction": self.reaction_embedding(reaction_idx),
                "metabolite": self.metabolite_embedding(metabolite_idx),
            }

        # Process edge indices directly - they should already be consistent with node selection
        edge_index_dict = {}
        edge_attr_dict = {}

<<<<<<< HEAD
        # Gene-gene interactions with debugging
        gene_phys_edge_index = data[
=======
        # Gene-gene interactions
        edge_index_dict[("gene", "physical_interaction", "gene")] = data[
>>>>>>> 4b2f815d
            ("gene", "physical_interaction", "gene")
        ].edge_index.to(device)
        edge_index_dict[("gene", "physical_interaction", "gene")] = gene_phys_edge_index

        # Add debugging for edge indices
        if is_batch:
            print(f"Physical edge index shape: {gene_phys_edge_index.shape}")
            if gene_phys_edge_index.numel() > 0:
                print(f"Max source index: {gene_phys_edge_index[0].max().item()}")
                print(f"Max target index: {gene_phys_edge_index[1].max().item()}")

        # Check if max index exceeds number of nodes
        if is_batch and gene_phys_edge_index.numel() > 0:
            max_idx = gene_phys_edge_index.max().item()
            num_nodes = x_gene.size(0)
            if max_idx >= num_nodes:
                print(
                    f"WARNING: Max edge index {max_idx} exceeds gene node count {num_nodes}"
                )

        # Repeat for other edge types
        gene_reg_edge_index = data[
            ("gene", "regulatory_interaction", "gene")
        ].edge_index.to(device)
        edge_index_dict[("gene", "regulatory_interaction", "gene")] = (
            gene_reg_edge_index
        )

<<<<<<< HEAD
        if is_batch and gene_reg_edge_index.numel() > 0:
            print(f"Regulatory edge max idx: {gene_reg_edge_index.max().item()}")

        # Gene-reaction interactions
        gpr_edge_index = data[("gene", "gpr", "reaction")].hyperedge_index.to(device)
        edge_index_dict[("gene", "gpr", "reaction")] = gpr_edge_index

        if is_batch and gpr_edge_index.numel() > 0:
            print(f"GPR max gene idx: {gpr_edge_index[0].max().item()}")
            print(f"GPR max reaction idx: {gpr_edge_index[1].max().item()}")
            if gpr_edge_index[0].max().item() >= x_gene.size(0):
                print(
                    f"WARNING: GPR max gene idx {gpr_edge_index[0].max().item()} exceeds gene count {x_gene.size(0)}"
                )
            if gpr_edge_index[1].max().item() >= x_reaction.size(0):
                print(
                    f"WARNING: GPR max reaction idx {gpr_edge_index[1].max().item()} exceeds reaction count {x_reaction.size(0)}"
                )

        # Reaction-metabolite interactions
        rmr_edge_type = ("reaction", "rmr", "metabolite")
        rmr_edge_index = data[rmr_edge_type].hyperedge_index.to(device)
        edge_index_dict[rmr_edge_type] = rmr_edge_index

        if is_batch and rmr_edge_index.numel() > 0:
            print(f"RMR max reaction idx: {rmr_edge_index[0].max().item()}")
            print(f"RMR max metabolite idx: {rmr_edge_index[1].max().item()}")
            if rmr_edge_index[0].max().item() >= x_reaction.size(0):
                print(
                    f"WARNING: RMR max reaction idx {rmr_edge_index[0].max().item()} exceeds reaction count {x_reaction.size(0)}"
                )
            if rmr_edge_index[1].max().item() >= x_metabolite.size(0):
                print(
                    f"WARNING: RMR max metabolite idx {rmr_edge_index[1].max().item()} exceeds metabolite count {x_metabolite.size(0)}"
                )
=======
        # Gene-reaction interactions
        edge_index_dict[("gene", "gpr", "reaction")] = data[
            ("gene", "gpr", "reaction")
        ].hyperedge_index.to(device)

        # Reaction-metabolite interactions
        rmr_edge_type = ("reaction", "rmr", "metabolite")
        edge_index_dict[rmr_edge_type] = data[rmr_edge_type].hyperedge_index.to(device)
>>>>>>> 4b2f815d

        # Process stoichiometry for metabolism edges
        stoich = data[rmr_edge_type].stoichiometry.to(device)
        if stoich.dim() == 1:
            stoich = stoich.unsqueeze(1)  # Make it [num_edges, 1]
        edge_attr_dict[rmr_edge_type] = stoich

        # Apply convolution layers
        for conv in self.convs:
<<<<<<< HEAD
            try:
                x_dict = conv(x_dict, edge_index_dict, edge_attr_dict=edge_attr_dict)
            except IndexError as e:
                print(f"IndexError in conv: {e}")
                # You can add more detailed debugging here
                raise
=======
            x_dict = conv(x_dict, edge_index_dict, edge_attr_dict=edge_attr_dict)
>>>>>>> 4b2f815d

        return x_dict["gene"]

    def forward(
        self, cell_graph: HeteroData, batch: HeteroData
    ) -> Tuple[torch.Tensor, Dict[str, torch.Tensor]]:
        # Process reference graph
        z_w = self.forward_single(cell_graph)
        z_w = self.global_aggregator(
            z_w,
            index=torch.zeros(z_w.size(0), device=z_w.device, dtype=torch.long),
            dim_size=1,
        )

        # Process perturbed batch
        z_i = self.forward_single(batch)
        z_i = self.global_aggregator(z_i, index=batch["gene"].batch)

        # Compute difference vector
        batch_size: int = z_i.size(0)
        z_w_exp: torch.Tensor = z_w.expand(batch_size, -1)
        z_p: torch.Tensor = z_w_exp - z_i

        # Generate predictions
        predictions: torch.Tensor = self.prediction_head(z_p)
        fitness: torch.Tensor = predictions[:, 0:1]
        gene_interaction: torch.Tensor = predictions[:, 1:2]

        return predictions, {
            "z_w": z_w,
            "z_i": z_i,
            "z_p": z_p,
            "fitness": fitness,
            "gene_interaction": gene_interaction,
        }

    @property
    def num_parameters(self) -> Dict[str, int]:
        def count_params(module: nn.Module) -> int:
            return sum(p.numel() for p in module.parameters() if p.requires_grad)

        counts = {
            "gene_embedding": count_params(self.gene_embedding),
            "reaction_embedding": count_params(self.reaction_embedding),
            "metabolite_embedding": count_params(self.metabolite_embedding),
            "preprocessor": count_params(self.preprocessor),
            "convs": count_params(self.convs),
            "global_aggregator": count_params(self.global_aggregator),
            "prediction_head": count_params(self.prediction_head),
        }
        counts["total"] = sum(counts.values())
        return counts


@hydra.main(
    version_base=None,
    config_path=osp.join(os.getcwd(), "experiments/003-fit-int/conf"),
    config_name="hetero_cell_bipartite",
)
def main(cfg: DictConfig) -> None:
    import matplotlib.pyplot as plt
    import os
    from dotenv import load_dotenv
    from torchcell.losses.isomorphic_cell_loss import ICLoss
    from torchcell.timestamp import timestamp
    import numpy as np
    from torchcell.scratch.load_batch import load_sample_data_batch
    from torchcell.scratch.cell_batch_overfit_visualization import (
        plot_embeddings,
        plot_correlations,
    )

    load_dotenv()
    ASSET_IMAGES_DIR = os.getenv("ASSET_IMAGES_DIR")
    device = torch.device(
        "cuda"
        if torch.cuda.is_available() and cfg.trainer.accelerator.lower() == "gpu"
        else "cpu"
    )
    print(f"\nUsing device: {device}")

    # Load data
    dataset, batch, input_channels, max_num_nodes = load_sample_data_batch(
        batch_size=32, num_workers=4, metabolism_graph="metabolism_bipartite"
    )
    cell_graph = dataset.cell_graph.to(device)
    batch = batch.to(device)

    # Initialize model (parameters unchanged)
    model = HeteroCellBipartite(
        gene_num=cfg.model.gene_num,
        reaction_num=cfg.model.reaction_num,
        metabolite_num=cfg.model.metabolite_num,
        hidden_channels=cfg.model.hidden_channels,
        out_channels=cfg.model.out_channels,
        num_layers=cfg.model.num_layers,
        dropout=cfg.model.dropout,
        norm=cfg.model.norm,
        activation=cfg.model.activation,
        gene_encoder_config=cfg.model.gene_encoder_config,
        metabolism_config=cfg.model.metabolism_config,
        prediction_head_config=cfg.model.prediction_head_config,
        gpr_conv_config=cfg.model.gpr_conv_config,
    ).to(device)

    print("\nModel architecture:")
    print(model)
    print("Parameter count:", sum(p.numel() for p in model.parameters()))

    # Training setup
    fit_nan_count = batch["gene"].fitness.isnan().sum()
    gi_nan_count = batch["gene"].gene_interaction.isnan().sum()
    total_samples = len(batch["gene"].fitness) * 2
    weights = torch.tensor(
        [1 - (gi_nan_count / total_samples), 1 - (fit_nan_count / total_samples)]
    ).to(device)

    criterion = ICLoss(
        lambda_dist=cfg.regression_task.lambda_dist,
        lambda_supcr=cfg.regression_task.lambda_supcr,
        weights=weights,
    )

    optimizer = torch.optim.Adam(
        model.parameters(),
        lr=cfg.regression_task.optimizer.lr,
        weight_decay=cfg.regression_task.optimizer.weight_decay,
    )

    # Training targets
    y = torch.stack([batch["gene"].fitness, batch["gene"].gene_interaction], dim=1)

    # Initialize fixed axes variables for consistent plots
    embedding_fixed_axes = None
    correlation_fixed_axes = None

    # Setup directories for plots
    embeddings_dir = osp.join(ASSET_IMAGES_DIR, "embedding_plots")
    os.makedirs(embeddings_dir, exist_ok=True)

    correlation_dir = osp.join(ASSET_IMAGES_DIR, "correlation_plots")
    os.makedirs(correlation_dir, exist_ok=True)

    # Training loop
    model.train()
    print("\nStarting training:")
    losses = []
    num_epochs = cfg.trainer.max_epochs

    # First, compute the fixed axes by doing a forward pass
    with torch.no_grad():
        predictions, representations = model(cell_graph, batch)

        # Extract separate embedding data for different plots
        z_w_np = representations["z_w"].detach().cpu().numpy()
        z_i_np = representations["z_i"].detach().cpu().numpy()
        z_p_np = representations["z_p"].detach().cpu().numpy()

        # Initialize embedding fixed axes with separate color scales for z_i and z_p
        embedding_fixed_axes = {
            "value_min": min(np.min(z_w_np), np.min(z_i_np), np.min(z_p_np)),
            "value_max": max(np.max(z_w_np), np.max(z_i_np), np.max(z_p_np)),
            "dim_max": representations["z_w"].shape[1] - 1,
            "z_i_min": np.min(z_i_np),
            "z_i_max": np.max(z_i_np),
            "z_p_min": np.min(z_p_np),
            "z_p_max": np.max(z_p_np),
        }

        # Initialize correlation fixed axes with epoch 0
        init_epoch = 0  # Add this line
        correlation_save_path = osp.join(
            correlation_dir, f"correlation_plots_epoch{init_epoch:03d}.png"
        )
        correlation_fixed_axes = plot_correlations(
            predictions.cpu(),
            y.cpu(),
            correlation_save_path,
            lambda_info=f"λ_dist={cfg.regression_task.lambda_dist}, "
            f"λ_supcr={cfg.regression_task.lambda_supcr}",
            weight_decay=cfg.regression_task.optimizer.weight_decay,
            fixed_axes=None,  # This will compute and return the axes
            epoch=init_epoch,  # Add this line
        )

    try:
        for epoch in range(num_epochs):
            optimizer.zero_grad()

            # Forward pass now expects cell_graph and batch
            predictions, representations = model(cell_graph, batch)
            loss, loss_components = criterion(predictions, y, representations["z_p"])

            # Logging and visualization every 10 epochs (or whatever interval you prefer)
            if epoch % 10 == 0 or epoch == num_epochs - 1:  # Also plot on last epoch
                print(f"\nEpoch {epoch + 1}/{num_epochs}")
                print(f"Loss: {loss.item():.4f}")
                print("Loss components:", loss_components)

                # Plot embeddings at this epoch
                try:
                    # Use the fixed axes for embeddings
                    embedding_fixed_axes = plot_embeddings(
                        representations["z_w"].expand(predictions.size(0), -1),
                        representations["z_i"],
                        representations["z_p"],
                        batch_size=predictions.size(0),
                        save_dir=embeddings_dir,  # Use the correct directory
                        epoch=epoch,
                        fixed_axes=embedding_fixed_axes,
                    )

                    # Create correlation plots
                    correlation_save_path = osp.join(
                        correlation_dir, f"correlation_plots_epoch{epoch:03d}.png"
                    )
                    plot_correlations(
                        predictions.cpu(),
                        y.cpu(),
                        correlation_save_path,
                        lambda_info=f"λ_dist={cfg.regression_task.lambda_dist}, "
                        f"λ_supcr={cfg.regression_task.lambda_supcr}",
                        weight_decay=cfg.regression_task.optimizer.weight_decay,
                        fixed_axes=correlation_fixed_axes,
                    )
                except Exception as e:
                    print(f"Warning: Could not generate plots: {e}")
                    import traceback

                    traceback.print_exc()  # Print full traceback for debugging

                if device.type == "cuda":
                    print(
                        f"GPU memory allocated: {torch.cuda.memory_allocated(device)/1024**2:.2f} MB"
                    )
                    print(
                        f"GPU memory reserved: {torch.cuda.memory_reserved(device)/1024**2:.2f} MB"
                    )

            losses.append(loss.item())
            loss.backward()
            optimizer.step()

    except RuntimeError as e:
        print(f"\nError during training: {e}")
        if device.type == "cuda":
            print("\nThis might be a GPU memory issue. Try:")
            print("1. Reducing batch size")
            print("2. Reducing model size")
            print("3. Using gradient checkpointing")
            print("4. Using mixed precision training")
        raise

    # Final loss plot
    plt.figure(figsize=(12, 6))
    plt.plot(range(1, len(losses) + 1), losses, "b-", label="ICLoss Training Loss")
    plt.xlabel("Epoch")
    plt.ylabel("Loss (log scale)")
    plt.title(
        f"Training Loss Over Time: λ_dist={cfg.regression_task.lambda_dist}, "
        f"λ_supcr={cfg.regression_task.lambda_supcr}, "
        f"wd={cfg.regression_task.optimizer.weight_decay}"
    )
    plt.grid(True)
    plt.yscale("log")
    plt.legend()
    plt.tight_layout()
    plt.savefig(
        osp.join(ASSET_IMAGES_DIR, f"hetero_cell_training_loss_{timestamp()}.png")
    )
    plt.close()

    if device.type == "cuda":
        torch.cuda.empty_cache()


if __name__ == "__main__":
    main()<|MERGE_RESOLUTION|>--- conflicted
+++ resolved
@@ -313,7 +313,6 @@
 
             batch_size = len(data["gene"].ptr) - 1
 
-<<<<<<< HEAD
             # Print debugging information about masks and node counts
             # print(f"Batch size: {batch_size}")
             # print(
@@ -322,8 +321,6 @@
             # print(f"Total gene nodes before masking: {gene_data.pert_mask.shape[0]}")
             # print(f"Total gene nodes after masking: {(~gene_data.pert_mask).sum()}")
 
-=======
->>>>>>> 4b2f815d
             # Apply pert_mask only when selecting embeddings
             x_gene_exp = self.gene_embedding.weight.expand(batch_size, -1, -1)
             x_gene_comb = x_gene_exp.reshape(-1, x_gene_exp.size(-1))
@@ -367,16 +364,13 @@
             }
 
         # Process edge indices directly - they should already be consistent with node selection
+        # Process edge indices directly - they should already be consistent with node selection
         edge_index_dict = {}
         edge_attr_dict = {}
-
-<<<<<<< HEAD
+        edge_attr_dict = {}
+
         # Gene-gene interactions with debugging
         gene_phys_edge_index = data[
-=======
-        # Gene-gene interactions
-        edge_index_dict[("gene", "physical_interaction", "gene")] = data[
->>>>>>> 4b2f815d
             ("gene", "physical_interaction", "gene")
         ].edge_index.to(device)
         edge_index_dict[("gene", "physical_interaction", "gene")] = gene_phys_edge_index
@@ -405,7 +399,6 @@
             gene_reg_edge_index
         )
 
-<<<<<<< HEAD
         if is_batch and gene_reg_edge_index.numel() > 0:
             print(f"Regulatory edge max idx: {gene_reg_edge_index.max().item()}")
 
@@ -441,35 +434,25 @@
                 print(
                     f"WARNING: RMR max metabolite idx {rmr_edge_index[1].max().item()} exceeds metabolite count {x_metabolite.size(0)}"
                 )
-=======
-        # Gene-reaction interactions
-        edge_index_dict[("gene", "gpr", "reaction")] = data[
-            ("gene", "gpr", "reaction")
-        ].hyperedge_index.to(device)
-
-        # Reaction-metabolite interactions
-        rmr_edge_type = ("reaction", "rmr", "metabolite")
-        edge_index_dict[rmr_edge_type] = data[rmr_edge_type].hyperedge_index.to(device)
->>>>>>> 4b2f815d
-
+
+        # Process stoichiometry for metabolism edges
+        stoich = data[rmr_edge_type].stoichiometry.to(device)
         # Process stoichiometry for metabolism edges
         stoich = data[rmr_edge_type].stoichiometry.to(device)
         if stoich.dim() == 1:
             stoich = stoich.unsqueeze(1)  # Make it [num_edges, 1]
         edge_attr_dict[rmr_edge_type] = stoich
-
+        edge_attr_dict[rmr_edge_type] = stoich
+
+        # Apply convolution layers
         # Apply convolution layers
         for conv in self.convs:
-<<<<<<< HEAD
             try:
                 x_dict = conv(x_dict, edge_index_dict, edge_attr_dict=edge_attr_dict)
             except IndexError as e:
                 print(f"IndexError in conv: {e}")
                 # You can add more detailed debugging here
                 raise
-=======
-            x_dict = conv(x_dict, edge_index_dict, edge_attr_dict=edge_attr_dict)
->>>>>>> 4b2f815d
 
         return x_dict["gene"]
 
