--- conflicted
+++ resolved
@@ -25,11 +25,7 @@
   prefetch: false
 
 trainer:
-<<<<<<< HEAD
-  max_epochs: 100 # TODO 20
-=======
   max_epochs: 1 # TODO 20.
->>>>>>> 54ece55a
   strategy: auto
   accelerator: gpu
   devices: 1
