--- conflicted
+++ resolved
@@ -9,15 +9,9 @@
   tags: [poc, subset]
 
 cell_dataset:
-<<<<<<< HEAD
-  experiments: costanzo2016_1e6
-  name: cell_1e6
-  embeddings: [one_hot_gene] # [fungal_down, fungal_up, one_hot_gene] 
-=======
   experiments: costanzo2016_1e5
   name: cell_1e5
   embeddings: [fungal_down, fungal_up] # fungal_down, fungal_up, one_hot_gene
->>>>>>> 6f7f9504
 
 data_module:
   batch_size: 16 #32
