--- conflicted
+++ resolved
@@ -51,13 +51,7 @@
         self.wt = wt
         self.wt_step_freq = wt_step_freq
         self.is_wt_init = False
-<<<<<<< HEAD
-        self.wt_global_hat, self.wt_set_hat, self.wt_nodes_hat = None, None, None
-        # Batch
-        self.batch_size = batch_size
-=======
         self.wt_nodes_hat, self.wt_set_hat, self.wt_global_hat = None, None, None
->>>>>>> f2908b07
 
         # loss
         if loss == "mse":
