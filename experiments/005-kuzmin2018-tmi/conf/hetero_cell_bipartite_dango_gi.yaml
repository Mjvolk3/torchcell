--- conflicted
+++ resolved
@@ -30,17 +30,10 @@
   is_pytorch: true
 
 data_module:
-<<<<<<< HEAD
   is_perturbation_subset: true
   perturbation_subset_size: 1000 #2.5e4
   batch_size: 6 #32
   num_workers: 4
-=======
-  is_perturbation_subset: false
-  perturbation_subset_size: null #1000 #2.5e4
-  batch_size: 6 #32 # 4
-  num_workers: 2 # 2 
->>>>>>> df92bdd7
   pin_memory: false
   prefetch: false
 
