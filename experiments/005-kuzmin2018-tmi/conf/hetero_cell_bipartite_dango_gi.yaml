--- conflicted
+++ resolved
@@ -46,13 +46,8 @@
   prefetch: false
 
 trainer:
-<<<<<<< HEAD
-  max_epochs: 500 # 20 # FLAG
-  strategy: ddp #ddp #ddp_find_unused_parameters_true #auto # ddp
-=======
   max_epochs: 3 # 20 # FLAG
   strategy: auto #ddp #ddp_find_unused_parameters_true #auto # ddp
->>>>>>> ff62af36
   num_nodes: 1
   accelerator: gpu
   devices: 4
