--- conflicted
+++ resolved
@@ -543,20 +543,6 @@
     dmf_dataset = DmfCostanzo2016Dataset(
         root=osp.join(DATA_ROOT, "data/scerevisiae/costanzo2016_1e3"),
         preprocess={"duplicate_resolution": "low_dmf_std"},
-<<<<<<< HEAD
-    )
-
-    plt.style.use("conf/torchcell.mplstyle")
-    dmf_dataset.df["Double mutant fitness"].hist(bins=100)
-    plt.show
-    plt.savefig("tex-image-example.png")
-    plt.close()
-
-    # print(dmf_dataset)
-    # print(dmf_dataset.df["Double mutant fitness"].describe())
-    # print(dmf_dataset.df["Double mutant fitness standard deviation"].describe())
-    # print(dmf_dataset.gene_set)
-=======
         # subset_n=100000,
     )
     print(dmf_dataset)
@@ -569,7 +555,6 @@
     # dmf_dataset.df["Double mutant fitness"].hist(bins=100)
     # plt.show()
 
->>>>>>> f0802acd
     # for i in range(10):
     #     print(dmf_dataset[i])
 
