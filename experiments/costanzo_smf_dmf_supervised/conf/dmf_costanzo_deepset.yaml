# experiments/config/dmf_costanzo_deepset.yaml
defaults:
  - default
  - _self_ # append to end for overriding duplicate configs in default

wandb:
  mode: online # disabled, offline, online
  project: torchcell
  tags: [poc, subset]

cell_dataset:
<<<<<<< HEAD
  experiments: costanzo2016_1e3
  name: cell_1e3
=======
  experiments: costanzo2016_1e6
  name: cell_1e6
>>>>>>> 0028d517

data_module:
  batch_size: 16 #32
  num_workers: 4
  pin_memory: true

trainer:
  max_epochs: 1000
  strategy: auto # ddp, auto

regression_task:
  wt_train_per_epoch: 10
  boxplot_every_n_epochs: 1
  learning_rate: 1e-2 #1e-3
  weight_decay: 1e-5
  loss: mse
  weighted_mse_penalty: null # only for weighted mse
  train_wt_node_loss: false
  clip_grad_norm: true
  clip_grad_norm_max_norm: 0.1
  order_penalty: false
  lambda_order: 1.0
  train_wt_diff: true

models:
  graph:
<<<<<<< HEAD
    node_layers: [1024, 512] #[1024, 512, 256, 128, 64] # 
    set_layers: [256, 128] #[32, 32, 32, 32, 32] # 
=======
    node_layers: [512, 256, 128, 64] # [1024, 512]
    set_layers: [32, 32, 32, 32] # [256, 128]
>>>>>>> 0028d517
    norm: layer
    activation: gelu
    skip_node: true
    skip_set: true
  mlp_refset:
    layer_dims: [1]<|MERGE_RESOLUTION|>--- conflicted
+++ resolved
@@ -9,13 +9,8 @@
   tags: [poc, subset]
 
 cell_dataset:
-<<<<<<< HEAD
   experiments: costanzo2016_1e3
   name: cell_1e3
-=======
-  experiments: costanzo2016_1e6
-  name: cell_1e6
->>>>>>> 0028d517
 
 data_module:
   batch_size: 16 #32
@@ -42,13 +37,8 @@
 
 models:
   graph:
-<<<<<<< HEAD
-    node_layers: [1024, 512] #[1024, 512, 256, 128, 64] # 
-    set_layers: [256, 128] #[32, 32, 32, 32, 32] # 
-=======
     node_layers: [512, 256, 128, 64] # [1024, 512]
     set_layers: [32, 32, 32, 32] # [256, 128]
->>>>>>> 0028d517
     norm: layer
     activation: gelu
     skip_node: true
