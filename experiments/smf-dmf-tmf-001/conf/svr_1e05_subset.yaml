
program: experiments/smf-dmf-tmf-001/svr.py
project: torchcell_smf-dmf-tmf-001_trad-ml_svr_1e05
method: grid

parameters:
  cell_dataset:
    parameters:
      graphs:
        values: [null]
      node_embeddings:
        values:
<<<<<<< HEAD
          - [one_hot_gene]
=======
          # - [one_hot_gene]
>>>>>>> e986c316
          # - [codon_frequency]
          # - [calm]
          # - [fudt_downstream]
          # - [fudt_upstream]
          # - [prot_T5_all]
          # - [prot_T5_no_dubious]
          # - [nt_window_5979]
          # - [nt_window_three_prime_300]
          # - [nt_window_five_prime_1003]
<<<<<<< HEAD
          - [esm2_t33_650M_UR50D_all]
          - [esm2_t33_650M_UR50D_no_dubious]
          # - [normalized_chrom_pathways]
          # - [random_1000]
=======
          # - [esm2_t33_650M_UR50D_all]
          # - [esm2_t33_650M_UR50D_no_dubious]
          # - [normalized_chrom_pathways]
          - [random_1000]
>>>>>>> e986c316
      max_size:
        values: [1e5]
      is_pert:
        values: [true] #[true, false]
      aggregation:
        values: [mean] #[sum, mean]
  data_module:
    parameters:
      batch_size:
        values: [16]
      num_workers:
        values: [6]
      pin_memory:
        values: [true]
  svr:
    parameters:
      kernel:
        values: [rbf]
      C:
        values: [10.0]
      gamma:
        values: [0.1]
  is_cross_validated:
    values: [false]
  
command:
  - ${env}
  - python
  - ${program}<|MERGE_RESOLUTION|>--- conflicted
+++ resolved
@@ -10,11 +10,7 @@
         values: [null]
       node_embeddings:
         values:
-<<<<<<< HEAD
-          - [one_hot_gene]
-=======
           # - [one_hot_gene]
->>>>>>> e986c316
           # - [codon_frequency]
           # - [calm]
           # - [fudt_downstream]
@@ -24,17 +20,10 @@
           # - [nt_window_5979]
           # - [nt_window_three_prime_300]
           # - [nt_window_five_prime_1003]
-<<<<<<< HEAD
-          - [esm2_t33_650M_UR50D_all]
-          - [esm2_t33_650M_UR50D_no_dubious]
-          # - [normalized_chrom_pathways]
-          # - [random_1000]
-=======
           # - [esm2_t33_650M_UR50D_all]
           # - [esm2_t33_650M_UR50D_no_dubious]
           # - [normalized_chrom_pathways]
           - [random_1000]
->>>>>>> e986c316
       max_size:
         values: [1e5]
       is_pert:
