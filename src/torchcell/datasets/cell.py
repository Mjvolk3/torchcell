--- conflicted
+++ resolved
@@ -153,23 +153,11 @@
         # Initialize LMDB environment
         env = lmdb.open(osp.join(self.processed_dir, "data.lmdb"), map_size=int(1e12))
 
-<<<<<<< HEAD
-        # Default to 1 if the env variable is not set
-        num_cpus = int(os.environ.get("SLURM_CPUS_PER_TASK", "1"))
-        log.info(f"num_cpus: {num_cpus}")
-        # Use ThreadPoolExecutor for parallel processing
-        with ThreadPoolExecutor(max_workers=num_cpus) as executor:
-            # Use map to efficiently filter experiments
-            filtered_experiments = list(
-                filter(None, executor.map(filter_experiment, self.experiments))
-            )
-=======
         with env.begin(write=True) as txn:
             for idx, item in tqdm(enumerate(combined_data)):
                 data = Data()
                 data.genotype = item["genotype"]
                 data.phenotype = item["phenotype"]
->>>>>>> da3a2544
 
                 # Serialize the data object using pickle
                 serialized_data = pickle.dumps(data)
