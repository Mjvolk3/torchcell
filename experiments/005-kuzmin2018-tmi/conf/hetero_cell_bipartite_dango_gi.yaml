defaults:
  - default
  - _self_

wandb:
  # FLAG
  project: torchcell_005-kuzmin2018-tmi_hetero_cell_bipartite_dango_gi_test
  tags: []

cell_dataset:
  graphs:
    [
      physical,
      regulatory,
      tflink,
      string12_0_neighborhood,
      string12_0_fusion,
      string12_0_cooccurence,
      string12_0_coexpression,
      string12_0_experimental,
      string12_0_database,
    ]

  node_embeddings:
    - learnable
  learnable_embedding_input_channels: 64
  incidence_graphs: [metabolism_bipartite]

profiler:
  is_pytorch: true

data_module:
  is_perturbation_subset: false
  perturbation_subset_size: 1000 #2.5e4
  batch_size: 6 #32
  num_workers: 2
  pin_memory: false
  prefetch: false

trainer:
  max_epochs: 500 # 20 # FLAG
  strategy: auto #ddp #ddp_find_unused_parameters_true #auto # ddp
  num_nodes: 1
  accelerator: cpu
  devices: 1
  overfit_batches: 0

# ------ Placeholders for hydra optuna
heads: 10 # placeholder
norms: "layer" # placeholder
# ------
model:
  checkpoint_path: null #*.ckpt
  gene_num: 6607
  reaction_num: 7122
  metabolite_num: 2806
  hidden_channels: 64
  num_layers: 2 # Number of hetero conv layers
  # norm: "batch"
  norm: ${norms}
  activation: "relu"
  dropout: 0.0
  gene_encoder_config:
    # heads: 5
    heads: ${heads}
    concat: true
    bias: true
    add_self_loops: false
    share_weights: false
  gpr_conv_config:
    # heads: 2
    heads: ${heads}
    concat: true
    add_self_loops: false
  metabolism_config:
    is_stoich_gated: true
    use_attention: true
    # heads: 2
    heads: ${heads}
    concat: true
  prediction_head_config:
    hidden_channels: 64
    head_num_layers: 4
    dropout: 0.0
    activation: "relu"
    # residual: true
    # head_norm: "batch"
    head_norm: ${norms}
  # Dango-like local predictor config
  local_predictor_config:
    num_attention_layers: 2 # Number of self-attention layers (like Dango HyperSAGNN)
    num_heads: 4 # Number of attention heads (matching Dango)
    combination_method: "gating" # Options: "gating" (learned weights) or "concat" (fixed 0.5/0.5 weights)

regression_task:
<<<<<<< HEAD
  loss: icloss # Options: logcosh, icloss
=======
  loss: icloss  # Options: logcosh, icloss
>>>>>>> 993aa3d3
  is_weighted_phenotype_loss: true
  lambda_dist: 0.1 #0.1
  lambda_supcr: 0.001 #0.001
  optimizer:
    type: "AdamW"
    lr: 1e-5 #1e-5
    weight_decay: 1e-6
  lr_scheduler:
    type: "ReduceLROnPlateau"
    mode: "min"
    factor: 0.2
    patience: 3
    threshold: 1e-4
    threshold_mode: "rel"
    cooldown: 2
    min_lr: 1e-9
    eps: 1e-10
  clip_grad_norm: true
  clip_grad_norm_max_norm: 10.0
  grad_accumulation_schedule: null
  plot_sample_ceiling: 10000
  plot_every_n_epochs: 2<|MERGE_RESOLUTION|>--- conflicted
+++ resolved
@@ -93,11 +93,7 @@
     combination_method: "gating" # Options: "gating" (learned weights) or "concat" (fixed 0.5/0.5 weights)
 
 regression_task:
-<<<<<<< HEAD
   loss: icloss # Options: logcosh, icloss
-=======
-  loss: icloss  # Options: logcosh, icloss
->>>>>>> 993aa3d3
   is_weighted_phenotype_loss: true
   lambda_dist: 0.1 #0.1
   lambda_supcr: 0.001 #0.001
