--- conflicted
+++ resolved
@@ -469,13 +469,8 @@
         logger=wandb_logger,
         max_epochs=wandb.config.trainer["max_epochs"],
         callbacks=[checkpoint_callback],
-<<<<<<< HEAD
-        profiler=profiler,
-        log_every_n_steps=1,
-=======
         # profiler=profiler,  #
         # log_every_n_steps=1,
->>>>>>> 6fe74a4b
         # callbacks=[checkpoint_callback, TriggerWandbSyncLightningCallback()],
     )
 
