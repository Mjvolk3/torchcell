# experiments/003-fit-int/scripts/hetero_cell_bipartite
# [[experiments.003-fit-int.scripts.hetero_cell_bipartite]]
# https://github.com/Mjvolk3/torchcell/tree/main/experiments/003-fit-int/scripts/hetero_cell_bipartite
# Test file: experiments/003-fit-int/scripts/test_hetero_cell_bipartite.py


import hashlib
import json
import logging
import os
import os.path as osp
import uuid
import hydra
import lightning as L
import torch
from torchcell.datamodules.perturbation_subset import PerturbationSubsetDataModule
from torchcell.sequence.genome.scerevisiae.s288c import SCerevisiaeGenome
from torchcell.transforms.regression_to_classification import (
    LabelNormalizationTransform,
    InverseCompose,
)
from torch_geometric.transforms import Compose

from torchcell.data.neo4j_cell import SubgraphRepresentation
from torchcell.trainers.fit_int_hetero_cell import RegressionTask
from dotenv import load_dotenv
from lightning.pytorch.callbacks import ModelCheckpoint
from lightning.pytorch.loggers import WandbLogger
from omegaconf import DictConfig, OmegaConf
import wandb
import socket
from torchcell.datasets import (
    CodonFrequencyDataset,
    FungalUpDownTransformerDataset,
    OneHotGeneDataset,
    NucleotideTransformerDataset,
    ProtT5Dataset,
    Esm2Dataset,
    CalmDataset,
    GraphEmbeddingDataset,
    RandomEmbeddingDataset,
)
from torchcell.datamodels.fitness_composite_conversion import CompositeFitnessConverter
from torchcell.graph import SCerevisiaeGraph
from torchcell.data import MeanExperimentDeduplicator, GenotypeAggregator
from torchcell.models.hetero_cell_bipartite import HeteroCellBipartite
from torchcell.losses.isomorphic_cell_loss import ICLoss
from torchcell.datamodules import CellDataModule
from torchcell.metabolism.yeast_GEM import YeastGEM
from torchcell.data import Neo4jCellDataset
import torch.distributed as dist
from torchcell.timestamp import timestamp

log = logging.getLogger(__name__)
load_dotenv()
DATA_ROOT = os.getenv("DATA_ROOT")
WANDB_MODE = os.getenv("WANDB_MODE")
EXPERIMENT_ROOT = os.getenv("EXPERIMENT_ROOT")


def get_slurm_nodes() -> int:
    try:
        print("SLURM_JOB_NUM_NODES:", os.environ.get("SLURM_JOB_NUM_NODES"))
        print("SLURM_NNODES:", os.environ.get("SLURM_NNODES"))
        print("SLURM_NPROCS:", os.environ.get("SLURM_NPROCS"))
        if "SLURM_NNODES" in os.environ:
            return int(os.environ["SLURM_NNODES"])
        elif "SLURM_JOB_NUM_NODES" in os.environ:
            return int(os.environ["SLURM_JOB_NUM_NODES"])
        else:
            return 1
    except (TypeError, ValueError) as e:
        print(f"Error getting node count: {e}")
        return 1


def get_num_devices() -> int:
    if wandb.config.trainer["devices"] != "auto":
        return wandb.config.trainer["devices"]
    slurm_devices = os.environ.get("SLURM_GPUS_ON_NODE")
    if slurm_devices is not None:
        return int(slurm_devices)
    num_devices = torch.cuda.device_count()
    return num_devices if num_devices > 0 else 1


@hydra.main(
    version_base=None,
    config_path=osp.join(osp.dirname(__file__), "../conf"),
    config_name="hetero_cell_bipartite",
)
def main(cfg: DictConfig) -> None:
    print("Starting HeteroCellBipartite Training 💪")
    os.environ["WANDB__SERVICE_WAIT"] = "600"
    wandb_cfg = OmegaConf.to_container(cfg, resolve=True, throw_on_missing=True)
    print("wandb_cfg", wandb_cfg)

    # Check if using optuna sweeper
    is_optuna = (
        cfg.get("hydra", {})
        .get("sweeper", {})
        .get("_target_", "")
        .endswith("optuna.sweeper.OptunaSweeper")
    )

    # Get SLURM job IDs
    slurm_array_job_id = os.environ.get("SLURM_ARRAY_JOB_ID", "")
    slurm_array_task_id = os.environ.get("SLURM_ARRAY_TASK_ID", "")
    slurm_job_id = os.environ.get("SLURM_JOB_ID", "")

    # Determine job ID
    if slurm_array_job_id and slurm_array_task_id and is_optuna:
        job_id = f"{slurm_array_job_id}_{slurm_array_task_id}"
    elif slurm_array_job_id:
        job_id = slurm_array_job_id
    elif slurm_job_id:
        job_id = slurm_job_id
    else:
        job_id = str(uuid.uuid4())

    hostname = socket.gethostname()
    hostname_job_id = f"{hostname}-{job_id}"
    sorted_cfg = json.dumps(wandb_cfg, sort_keys=True)
    hashed_cfg = hashlib.sha256(sorted_cfg.encode("utf-8")).hexdigest()
    group = f"{hostname_job_id}_{hashed_cfg}"

    experiment_dir = osp.join(DATA_ROOT, "wandb-experiments", group)
    os.makedirs(experiment_dir, exist_ok=True)

    run = wandb.init(
        mode=WANDB_MODE,
        project=wandb_cfg["wandb"]["project"],
        config=wandb_cfg,
        group=group,
        tags=wandb_cfg["wandb"]["tags"],
        dir=experiment_dir,
        name=f"run_{group}",
    )

    wandb_logger = WandbLogger(
        project=wandb_cfg["wandb"]["project"],
        log_model=True,
        save_dir=experiment_dir,
        name=f"run_{group}",
    )

    if torch.cuda.is_available() and dist.is_initialized():
        rank = dist.get_rank()
        genome_root = osp.join(DATA_ROOT, f"data/sgd/genome_{rank}")
        go_root = osp.join(DATA_ROOT, f"data/go/go_{rank}")
    else:
        genome_root = osp.join(DATA_ROOT, "data/sgd/genome")
        go_root = osp.join(DATA_ROOT, "data/go")
        rank = 0

    # BUG
<<<<<<< HEAD
    genome = SCerevisiaeGenome(
        genome_root=genome_root, go_root=go_root, overwrite=False
    )
=======
    genome = SCerevisiaeGenome(genome_root=genome_root, go_root=go_root, overwrite=True)
>>>>>>> 9111bbc3
    genome.drop_empty_go()

    graph = SCerevisiaeGraph(
        data_root=osp.join(DATA_ROOT, "data/sgd/genome"), genome=genome
    )
    graphs = {}
    if wandb.config.cell_dataset["graphs"] is None:
        graphs = None
    if "physical" in wandb.config.cell_dataset["graphs"]:
        graphs["physical"] = graph.G_physical
    if "regulatory" in wandb.config.cell_dataset["graphs"]:
        graphs["regulatory"] = graph.G_regulatory

    node_embeddings = {}
    # one hot gene
    if "one_hot_gene" in wandb.config.cell_dataset["node_embeddings"]:
        node_embeddings["one_hot_gene"] = OneHotGeneDataset(
            root=osp.join(DATA_ROOT, "data/scerevisiae/one_hot_gene_embedding"),
            genome=genome,
        )
    # codon frequency
    if "codon_frequency" in wandb.config.cell_dataset["node_embeddings"]:
        node_embeddings["codon_frequency"] = CodonFrequencyDataset(
            root=osp.join(DATA_ROOT, "data/scerevisiae/codon_frequency_embedding"),
            genome=genome,
        )
    # codon embedding
    if "calm" in wandb.config.cell_dataset["node_embeddings"]:
        node_embeddings["calm"] = CalmDataset(
            root=osp.join(DATA_ROOT, "data/scerevisiae/calm_embedding"),
            genome=genome,
            model_name="calm",
        )
    # fudt
    if "fudt_downstream" in wandb.config.cell_dataset["node_embeddings"]:
        node_embeddings["fudt_downstream"] = FungalUpDownTransformerDataset(
            root=osp.join(DATA_ROOT, "data/scerevisiae/fudt_embedding"),
            genome=genome,
            model_name="species_downstream",
        )

    if "fudt_upstream" in wandb.config.cell_dataset["node_embeddings"]:
        node_embeddings["fudt_upstream"] = FungalUpDownTransformerDataset(
            root=osp.join(DATA_ROOT, "data/scerevisiae/fudt_embedding"),
            genome=genome,
            model_name="species_upstream",
        )
    # nucleotide transformer
    if "nt_window_5979" in wandb.config.cell_dataset["node_embeddings"]:
        node_embeddings["nt_window_5979"] = NucleotideTransformerDataset(
            root=osp.join(
                DATA_ROOT, "data/scerevisiae/nucleotide_transformer_embedding"
            ),
            genome=genome,
            model_name="nt_window_5979",
        )
    if "nt_window_5979_max" in wandb.config.cell_dataset["node_embeddings"]:
        node_embeddings["nt_window_5979_max"] = NucleotideTransformerDataset(
            root=osp.join(
                DATA_ROOT, "data/scerevisiae/nucleotide_transformer_embedding"
            ),
            genome=genome,
            model_name="nt_window_5979_max",
        )
    if "nt_window_three_prime_5979" in wandb.config.cell_dataset["node_embeddings"]:
        node_embeddings["nt_window_three_prime_5979"] = NucleotideTransformerDataset(
            root=osp.join(
                DATA_ROOT, "data/scerevisiae/nucleotide_transformer_embedding"
            ),
            genome=genome,
            model_name="window_three_prime_5979",
        )
    if "nt_window_five_prime_5979" in wandb.config.cell_dataset["node_embeddings"]:
        node_embeddings["nt_window_five_prime_5979"] = NucleotideTransformerDataset(
            root=osp.join(
                DATA_ROOT, "data/scerevisiae/nucleotide_transformer_embedding"
            ),
            genome=genome,
            model_name="nt_window_five_prime_5979",
        )
    if "nt_window_three_prime_300" in wandb.config.cell_dataset["node_embeddings"]:
        node_embeddings["nt_window_three_prime_300"] = NucleotideTransformerDataset(
            root=osp.join(
                DATA_ROOT, "data/scerevisiae/nucleotide_transformer_embedding"
            ),
            genome=genome,
            model_name="nt_window_three_prime_300",
        )
    if "nt_window_five_prime_1003" in wandb.config.cell_dataset["node_embeddings"]:
        node_embeddings["nt_window_five_prime_1003"] = NucleotideTransformerDataset(
            root=osp.join(
                DATA_ROOT, "data/scerevisiae/nucleotide_transformer_embedding"
            ),
            genome=genome,
            model_name="nt_window_five_prime_1003",
        )
    # protT5
    if "prot_T5_all" in wandb.config.cell_dataset["node_embeddings"]:
        node_embeddings["prot_T5_all"] = ProtT5Dataset(
            root=osp.join(DATA_ROOT, "data/scerevisiae/protT5_embedding"),
            genome=genome,
            model_name="prot_t5_xl_uniref50_all",
        )
    if "prot_T5_no_dubious" in wandb.config.cell_dataset["node_embeddings"]:
        node_embeddings["prot_T5_no_dubious"] = ProtT5Dataset(
            root=osp.join(DATA_ROOT, "data/scerevisiae/protT5_embedding"),
            genome=genome,
            model_name="prot_t5_xl_uniref50_no_dubious",
        )
    # esm
    if "esm2_t33_650M_UR50D_all" in wandb.config.cell_dataset["node_embeddings"]:
        node_embeddings["esm2_t33_650M_UR50D_all"] = Esm2Dataset(
            root=osp.join(DATA_ROOT, "data/scerevisiae/esm2_embedding"),
            genome=genome,
            model_name="esm2_t33_650M_UR50D_all",
        )
    if "esm2_t33_650M_UR50D_no_dubious" in wandb.config.cell_dataset["node_embeddings"]:
        node_embeddings["esm2_t33_650M_UR50D_all"] = Esm2Dataset(
            root=osp.join(DATA_ROOT, "data/scerevisiae/esm2_embedding"),
            genome=genome,
            model_name="esm2_t33_650M_UR50D_no_dubious",
        )
    if (
        "esm2_t33_650M_UR50D_no_dubious_uncharacterized"
        in wandb.config.cell_dataset["node_embeddings"]
    ):
        node_embeddings["esm2_t33_650M_UR50D_all"] = Esm2Dataset(
            root=osp.join(DATA_ROOT, "data/scerevisiae/esm2_embedding"),
            genome=genome,
            model_name="esm2_t33_650M_UR50D_no_dubious_uncharacterized",
        )
    if (
        "esm2_t33_650M_UR50D_no_uncharacterized"
        in wandb.config.cell_dataset["node_embeddings"]
    ):
        node_embeddings["esm2_t33_650M_UR50D_all"] = Esm2Dataset(
            root=osp.join(DATA_ROOT, "data/scerevisiae/esm2_embedding"),
            genome=genome,
            model_name="esm2_t33_650M_UR50D_no_uncharacterized",
        )
    # sgd_gene_graph
    if "normalized_chrom_pathways" in wandb.config.cell_dataset["node_embeddings"]:
        node_embeddings["normalized_chrom_pathways"] = GraphEmbeddingDataset(
            root=osp.join(DATA_ROOT, "data/scerevisiae/sgd_gene_graph_hot"),
            graph=graph.G_gene,
            model_name="normalized_chrom_pathways",
        )
    if "chrom_pathways" in wandb.config.cell_dataset["node_embeddings"]:
        node_embeddings["chrom_pathways"] = GraphEmbeddingDataset(
            root=osp.join(DATA_ROOT, "data/scerevisiae/sgd_gene_graph_hot"),
            graph=graph.G_gene,
            model_name="chrom_pathways",
        )
    # random
    if "random_1000" in wandb.config.cell_dataset["node_embeddings"]:
        node_embeddings["random_1000"] = RandomEmbeddingDataset(
            root=osp.join(DATA_ROOT, "data/scerevisiae/random_embedding"),
            genome=genome,
            model_name="random_1000",
        )
    if "random_100" in wandb.config.cell_dataset["node_embeddings"]:
        node_embeddings["random_100"] = RandomEmbeddingDataset(
            root=osp.join(DATA_ROOT, "data/scerevisiae/random_embedding"),
            genome=genome,
            model_name="random_100",
        )
    if "random_10" in wandb.config.cell_dataset["node_embeddings"]:
        node_embeddings["random_10"] = RandomEmbeddingDataset(
            root=osp.join(DATA_ROOT, "data/scerevisiae/random_embedding"),
            genome=genome,
            model_name="random_10",
        )
    if "random_1" in wandb.config.cell_dataset["node_embeddings"]:
        node_embeddings["random_1"] = RandomEmbeddingDataset(
            root=osp.join(DATA_ROOT, "data/scerevisiae/random_embedding"),
            genome=genome,
            model_name="random_1",
        )
    learnable_embedding = False
    if "learnable_embedding" == wandb.config.cell_dataset["node_embeddings"][0]:
        learnable_embedding = True

    graph_processor = SubgraphRepresentation()

    incidence_graphs = {}
    yeast_gem = YeastGEM(root=osp.join(DATA_ROOT, "data/torchcell/yeast_gem"))
    if "metabolism_hypergraph" in wandb.config.cell_dataset["incidence_graphs"]:
        incidence_graphs["metabolism_hypergraph"] = yeast_gem.reaction_map
    elif "metabolism_bipartite" in wandb.config.cell_dataset["incidence_graphs"]:
        incidence_graphs["metabolism_bipartite"] = yeast_gem.bipartite_graph

    print(EXPERIMENT_ROOT)
    with open(
        osp.join(EXPERIMENT_ROOT, "003-fit-int/queries/001-small-build.cql"), "r"
    ) as f:
        query = f.read()
    dataset_root = osp.join(
        DATA_ROOT, "data/torchcell/experiments/003-fit-int/001-small-build"
    )

    dataset = Neo4jCellDataset(
        root=dataset_root,
        query=query,
        gene_set=genome.gene_set,
        graphs=graphs,
        incidence_graphs=incidence_graphs,
        node_embeddings=node_embeddings,
        converter=CompositeFitnessConverter,
        deduplicator=MeanExperimentDeduplicator,
        aggregator=GenotypeAggregator,
        graph_processor=graph_processor,
    )

    # TODO - Check norms work - Start
    # After creating dataset and before creating data_module
    # Configure label normalization
    norm_configs = {
        "fitness": {"strategy": "standard"},  # z-score: (x - mean) / std
        "gene_interaction": {"strategy": "standard"},  # z-score: (x - mean) / std
    }

    # Create the transform
    normalize_transform = LabelNormalizationTransform(dataset, norm_configs)
    inverse_normalize_transform = InverseCompose([normalize_transform])

    # Apply transform to dataset
    dataset.transform = normalize_transform

    # Pass transforms to the RegressionTask
    forward_transform = normalize_transform
    inverse_transform = inverse_normalize_transform

    # Print normalization parameters
    for label, stats in normalize_transform.stats.items():
        print(f"Normalization parameters for {label}:")
        for key, value in stats.items():
            if isinstance(value, (int, float)) and key != "strategy":
                print(f"  {key}: {value:.6f}")
            else:
                print(f"  {key}: {value}")

    # Log standardization parameters to wandb
    for label, stats in normalize_transform.stats.items():
        for key, value in stats.items():
            if isinstance(value, (int, float)) and key != "strategy":
                wandb.log({f"standardization/{label}/{key}": value})
    # TODO - Check norms work - End

    seed = 42
    data_module = CellDataModule(
        dataset=dataset,
        cache_dir=osp.join(dataset_root, "data_module_cache"),
        split_indices=["phenotype_label_index", "perturbation_count_index"],
        batch_size=wandb.config.data_module["batch_size"],
        random_seed=seed,
        num_workers=wandb.config.data_module["num_workers"],
        pin_memory=wandb.config.data_module["pin_memory"],
    )
    data_module.setup()
    if wandb.config.data_module["is_perturbation_subset"]:

        data_module = PerturbationSubsetDataModule(
            cell_data_module=data_module,
            size=int(wandb.config.data_module["perturbation_subset_size"]),
            batch_size=wandb.config.data_module["batch_size"],
            num_workers=wandb.config.data_module["num_workers"],
            pin_memory=wandb.config.data_module["pin_memory"],
            prefetch=wandb.config.data_module["prefetch"],
            seed=seed,
            gene_subsets={"metabolism": yeast_gem.gene_set},
        )
        data_module.setup()

    # TODO will need for when adding embeddings
    # if not wandb.config.cell_dataset.get("learnable_embedding", False):
    #     input_dim = dataset.num_features["gene"]
    # else:
    #     input_dim = wandb.config.cell_dataset["learnable_embedding_input_channels"]
    dataset.close_lmdb()

    device = "cuda" if torch.cuda.is_available() else "cpu"
    log.info(device)
    devices = get_num_devices()
    # edge_types = [
    #     ("gene", f"{name}_interaction", "gene")
    #     for name in wandb.config.cell_dataset["graphs"]
    # ]

    print(f"Instantiating model ({timestamp()})")
    # Instantiate new IsomorphicCell model
    gene_encoder_config = dict(wandb.config["model"]["gene_encoder_config"])
    if any(
        "learnable" in emb for emb in wandb.config["cell_dataset"]["node_embeddings"]
    ):
        gene_encoder_config.update(
            {
                "embedding_type": "learnable",
                "max_num_nodes": dataset.cell_graph["gene"].num_nodes,
                "learnable_embedding_input_channels": wandb.config["cell_dataset"][
                    "learnable_embedding_input_channels"
                ],
            }
        )

    # Instantiate new HeteroCellBipartite model using wandb configuration.
    model = HeteroCellBipartite(
        gene_num=wandb.config["model"]["gene_num"],
        reaction_num=wandb.config["model"]["reaction_num"],
        metabolite_num=wandb.config["model"]["metabolite_num"],
        hidden_channels=wandb.config["model"]["hidden_channels"],
        out_channels=wandb.config["model"]["out_channels"],
        num_layers=wandb.config["model"]["num_layers"],
        dropout=wandb.config["model"]["dropout"],
        norm=wandb.config["model"]["norm"],
        activation=wandb.config["model"]["activation"],
        gene_encoder_config=wandb.config["model"]["gene_encoder_config"],
        metabolism_config=wandb.config["model"]["metabolism_config"],
        prediction_head_config=wandb.config["model"]["prediction_head_config"],
        gpr_conv_config=wandb.config["model"]["gpr_conv_config"],
    ).to(device)

    # Log parameter counts using the num_parameters property.
    param_counts = model.num_parameters
    print("Parameter counts:", param_counts)
    wandb.log(
        {
            "model/params_embeddings": param_counts.get("gene_embedding", 0)
            + param_counts.get("reaction_embedding", 0)
            + param_counts.get("metabolite_embedding", 0),
            "model/params_preprocessor": param_counts.get("preprocessor", 0),
            "model/params_convs": param_counts.get("convs", 0),
            "model/params_aggregators": param_counts.get("global_aggregator", 0)
            + param_counts.get("perturbed_aggregator", 0),
            "model/params_fitness_head": param_counts.get("fitness_head", 0),
            "model/params_interaction_head": param_counts.get("interaction_head", 0),
            "model/params_total": param_counts.get("total", 0),
        }
    )

    if wandb.config.regression_task["is_weighted_phenotype_loss"]:
        phenotype_counts = {}
        for phase in ["train", "val", "test"]:
            phenotypes = getattr(data_module.index_details, phase).phenotype_label_index
            temp_counts = {k: v.count for k, v in phenotypes.items()}
            for k, v in temp_counts.items():
                phenotype_counts[k] = phenotype_counts.get(k, 0) + v
        weights = torch.tensor(
            [1 - v / sum(phenotype_counts.values()) for v in phenotype_counts.values()]
        ).to(device)
    else:
        weights = torch.ones(2).to(device)

    loss_func = ICLoss(
        lambda_dist=wandb.config.regression_task["lambda_dist"],
        lambda_supcr=wandb.config.regression_task["lambda_supcr"],
        weights=weights,
    )

    print(f"Creating regression task ({timestamp()})")
    checkpoint_path = wandb.config["model"].get("checkpoint_path")

    if checkpoint_path and os.path.exists(checkpoint_path):
        # Load the checkpoint with all required arguments
        task = RegressionTask.load_from_checkpoint(
            checkpoint_path,
            map_location=device,
            model=model,  # Pass the already created model
            cell_graph=dataset.cell_graph,
            loss_func=loss_func,
            device=device,
            optimizer_config=wandb_cfg["regression_task"]["optimizer"],
            lr_scheduler_config=wandb_cfg["regression_task"]["lr_scheduler"],
            batch_size=wandb_cfg["data_module"]["batch_size"],
            clip_grad_norm=wandb_cfg["regression_task"]["clip_grad_norm"],
            clip_grad_norm_max_norm=wandb_cfg["regression_task"][
                "clip_grad_norm_max_norm"
            ],
            inverse_transform=inverse_transform,
            forward_transform=forward_transform,
            plot_every_n_epochs=wandb.config["regression_task"]["plot_every_n_epochs"],
            plot_sample_ceiling=wandb.config["regression_task"]["plot_sample_ceiling"],
            grad_accumulation_schedule=wandb.config["regression_task"][
                "grad_accumulation_schedule"
            ],
        )
        print("Successfully loaded model weights from checkpoint")
    else:
        # Create a fresh task with the model
        task = RegressionTask(
            model=model,
            cell_graph=dataset.cell_graph,
            optimizer_config=wandb_cfg["regression_task"]["optimizer"],
            lr_scheduler_config=wandb_cfg["regression_task"]["lr_scheduler"],
            batch_size=wandb_cfg["data_module"]["batch_size"],
            clip_grad_norm=wandb_cfg["regression_task"]["clip_grad_norm"],
            clip_grad_norm_max_norm=wandb_cfg["regression_task"][
                "clip_grad_norm_max_norm"
            ],
            plot_sample_ceiling=wandb.config["regression_task"]["plot_sample_ceiling"],
            loss_func=loss_func,
            grad_accumulation_schedule=wandb.config["regression_task"][
                "grad_accumulation_schedule"
            ],
            device=device,
            inverse_transform=inverse_transform,
            forward_transform=forward_transform,
            plot_every_n_epochs=wandb.config["regression_task"]["plot_every_n_epochs"],
        )

    model_base_path = osp.join(DATA_ROOT, "models/checkpoints")
    os.makedirs(model_base_path, exist_ok=True)
    checkpoint_dir = osp.join(model_base_path, group)

    checkpoint_callback_best = ModelCheckpoint(
        dirpath=checkpoint_dir,
        save_top_k=1,
        monitor="val/transformed/combined/MSE",
        mode="min",
        filename=f"{run.id}-best-{{epoch:02d}}-{{val/transformed/combined/MSE:.4f}}",
    )
    checkpoint_callback_last = ModelCheckpoint(
        dirpath=checkpoint_dir, save_last=True, filename=f"{run.id}-last"
    )

    print(f"devices: {devices}")
    torch.set_float32_matmul_precision("medium")
    num_nodes = get_slurm_nodes()
    profiler = None
    print(f"Starting training ({timestamp()})")
    trainer = L.Trainer(
        strategy=wandb.config.trainer["strategy"],
        accelerator=wandb.config.trainer["accelerator"],
        devices=devices,
        num_nodes=num_nodes,
        logger=wandb_logger,
        max_epochs=wandb.config.trainer["max_epochs"],
        callbacks=[checkpoint_callback_best, checkpoint_callback_last],
        profiler=profiler,
        log_every_n_steps=10,
        overfit_batches=wandb.config.trainer["overfit_batches"],
        # limit_val_batches=0,  # FLAG
    )

    trainer.fit(model=task, datamodule=data_module)

    # Store metrics in variables first
    mse = trainer.callback_metrics["val/transformed/combined/MSE"].item()
    pearson = trainer.callback_metrics["val/transformed/combined/Pearson"].item()

    # Now finish wandb
    wandb.finish()

    # Return the already-stored metrics
    return (mse, pearson)


if __name__ == "__main__":
    import multiprocessing as mp
    import random
    import time

    # Random delay between 0-90 seconds
    # delay = random.uniform(0, 90)
    # print(f"Delaying job start by {delay:.2f} seconds to avoid GPU contention")
    # time.sleep(delay)

    mp.set_start_method("spawn", force=True)
    main()<|MERGE_RESOLUTION|>--- conflicted
+++ resolved
@@ -154,13 +154,9 @@
         rank = 0
 
     # BUG
-<<<<<<< HEAD
     genome = SCerevisiaeGenome(
         genome_root=genome_root, go_root=go_root, overwrite=False
     )
-=======
-    genome = SCerevisiaeGenome(genome_root=genome_root, go_root=go_root, overwrite=True)
->>>>>>> 9111bbc3
     genome.drop_empty_go()
 
     graph = SCerevisiaeGraph(
