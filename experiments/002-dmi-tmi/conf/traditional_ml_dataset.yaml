#experiments/smf-dmf-tmf-001/conf/traditional_ml_dataset.yaml
defaults:
  - default
  - _self_

wandb:
  mode: offline # disabled, offline, online
  project: torchcell_dmi-tmi-traditional_ml_dataset
  tags: []

cell_dataset:
  graphs: null # [physical], [regulatory], [physical, regulatory], []
  node_embeddings: [one_hot_gene]
  #one_hot_gene, codon_frequency, fudt_downstream, fudt_upstream, prot_T5_all, prot_T5_no_dubious, nt_window_5979, nt_window_5979_max, nt_window_three_prime_5979, nt_window_five_prime_5979, nt_window_three_prime_300, nt_window_five_prime_1003, esm2_t33_650M_UR50D_all, esm2_t33_650M_UR50D_no_dubious, esm2_t33_650M_UR50D_no_dubious_uncharacterized, esm2_t33_650M_UR50D_no_uncharacterized, normalized_chrom_pathways, chrom_pathways, calm, random_1000, random_100, random_10, random_1
  size: 1e5
  is_pert: false
  aggregation: mean

data_module:
  batch_size: 16
<<<<<<< HEAD
  num_workers: 1
=======
  num_workers: 4
>>>>>>> c6b98b34
  pin_memory: true<|MERGE_RESOLUTION|>--- conflicted
+++ resolved
@@ -15,12 +15,11 @@
   size: 1e5
   is_pert: false
   aggregation: mean
+  size: 1e5
+  is_pert: false
+  aggregation: mean
 
 data_module:
   batch_size: 16
-<<<<<<< HEAD
-  num_workers: 1
-=======
   num_workers: 4
->>>>>>> c6b98b34
   pin_memory: true