--- conflicted
+++ resolved
@@ -145,15 +145,10 @@
     G = filter_by_date(G, "2017-07-19")
     G = filter_go_IGI(G)
     G = filter_redundant_terms(G)
-<<<<<<< HEAD
     G = filter_by_contained_genes(
         G, n=wandb.config.model["contained_genes"], gene_set=dcell_gene_set
     )
 
-=======
-    G = filter_by_contained_genes(G, n=2, gene_set=dcell_gene_set)
-    print(G.number_of_nodes())
->>>>>>> ff382ddf
     # replace graph
     graph.G_go = G
 
