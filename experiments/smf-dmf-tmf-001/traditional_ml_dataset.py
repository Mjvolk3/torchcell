--- conflicted
+++ resolved
@@ -379,21 +379,6 @@
     # random
     if "random_1000" in wandb.config.cell_dataset["node_embeddings"]:
         node_embeddings["random_1000"] = RandomEmbeddingDataset(
-<<<<<<< HEAD
-            root=osp.join(DATA_ROOT, "data/scerevisiae/random_embedding"), genome=genome
-        )
-    if "random_100" in wandb.config.cell_dataset["node_embeddings"]:
-        node_embeddings["random_100"] = RandomEmbeddingDataset(
-            root=osp.join(DATA_ROOT, "data/scerevisiae/random_embedding"), genome=genome
-        )
-    if "random_10" in wandb.config.cell_dataset["node_embeddings"]:
-        node_embeddings["random_10"] = RandomEmbeddingDataset(
-            root=osp.join(DATA_ROOT, "data/scerevisiae/random_embedding"), genome=genome
-        )
-    if "random_1" in wandb.config.cell_dataset["node_embeddings"]:
-        node_embeddings["random_1"] = RandomEmbeddingDataset(
-            root=osp.join(DATA_ROOT, "data/scerevisiae/random_embedding"), genome=genome
-=======
             root=osp.join(DATA_ROOT, "data/scerevisiae/random_embedding"),
             genome=genome,
             model_name="random_1000",
@@ -415,7 +400,6 @@
             root=osp.join(DATA_ROOT, "data/scerevisiae/random_embedding"),
             genome=genome,
             model_name="random_1",
->>>>>>> d68da47c
         )
 
     # Experiments
