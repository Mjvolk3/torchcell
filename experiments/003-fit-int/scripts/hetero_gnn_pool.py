import hashlib
import json
import logging
import os
import os.path as osp
import uuid
from torch.nn import ModuleDict
import hydra
import lightning as L
import torch
from dotenv import load_dotenv
from lightning.pytorch.callbacks import ModelCheckpoint
from lightning.pytorch.loggers import WandbLogger
from omegaconf import DictConfig, OmegaConf
from torchcell.graph import SCerevisiaeGraph
from torchcell.sequence.genome.scerevisiae.s288c import SCerevisiaeGenome
from lightning.pytorch.callbacks import GradientAccumulationScheduler
import wandb
from torchcell.losses.multi_dim_nan_tolerant import (
    CombinedCELoss,
    CombinedOrdinalCELoss,
)
from torch_geometric.transforms import Compose
from torchcell.transforms.regression_to_classification import (
    LabelBinningTransform,
    LabelNormalizationTransform,
    InverseCompose,
)
from torchcell.datamodules import CellDataModule
from torchcell.datasets import (
    FungalUpDownTransformerDataset,
    OneHotGeneDataset,
    ProtT5Dataset,
    GraphEmbeddingDataset,
    Esm2Dataset,
    NucleotideTransformerDataset,
    CodonFrequencyDataset,
    CalmDataset,
    RandomEmbeddingDataset,
)
from torchcell.models.hetero_gnn_pool import HeteroGnnPool
from torchcell.trainers.fit_int_hetero_gnn_pool_binary_classification import (
    ClassificationTask,
)
from torchcell.utils import format_scientific_notation
import torch.distributed as dist
import socket
from torchcell.datamodels.fitness_composite_conversion import CompositeFitnessConverter
from torchcell.data import MeanExperimentDeduplicator
from torchcell.data import GenotypeAggregator
from torchcell.datamodules.perturbation_subset import PerturbationSubsetDataModule
from torchcell.data import Neo4jCellDataset
from torchcell.data.neo4j_cell import (
    SubgraphRepresentation,
    NodeFeature,
    NodeAugmentation,
)
from lightning.pytorch.profilers import AdvancedProfiler
from typing import Any
from lightning.pytorch.profilers import AdvancedProfiler
import cProfile
from torchcell.transforms.hetero_to_dense import HeteroToDense

# from torchcell.profilers.pytorch import PyTorchProfiler


log = logging.getLogger(__name__)
load_dotenv()
DATA_ROOT = os.getenv("DATA_ROOT")
WANDB_MODE = os.getenv("WAND_MODE")


def analyze_label_distribution(data_module):
    """Analyze distribution of labels across all dataloaders with live updates."""
    stages = ["train", "val", "test"]
    dataloaders = {
        "test": data_module.test_dataloader(),
        "val": data_module.val_dataloader(),
        "train": data_module.train_dataloader(),
    }

    for stage, dataloader in dataloaders.items():
        # Initialize counters
        fitness_counts = {"[0,1]": 0, "[1,0]": 0, "nan": 0}
        gi_counts = {"[0,1]": 0, "[1,0]": 0, "nan": 0}

        print(f"\nAnalyzing {stage} set:")
        for batch_idx, batch in enumerate(dataloader):
            # Get fitness and GI labels
            fitness = batch["gene"].fitness
            gene_interaction = batch["gene"].gene_interaction

            # Count fitness labels
            for i in range(len(fitness)):
                if torch.isnan(fitness[i]).any():
                    fitness_counts["nan"] += 1
                elif torch.allclose(fitness[i], torch.tensor([0.0, 1.0])):
                    fitness_counts["[0,1]"] += 1
                elif torch.allclose(fitness[i], torch.tensor([1.0, 0.0])):
                    fitness_counts["[1,0]"] += 1

            # Count GI labels
            for i in range(len(gene_interaction)):
                if torch.isnan(gene_interaction[i]).any():
                    gi_counts["nan"] += 1
                elif torch.allclose(gene_interaction[i], torch.tensor([0.0, 1.0])):
                    gi_counts["[0,1]"] += 1
                elif torch.allclose(gene_interaction[i], torch.tensor([1.0, 0.0])):
                    gi_counts["[1,0]"] += 1

            # Print running ratios every few batches
            if batch_idx % 10 == 0:
                total_fitness = sum(fitness_counts.values())
                total_gi = sum(gi_counts.values())
                print(f"\nBatch {batch_idx} Running Totals:")
                print(
                    f"Fitness - [0,1]:{fitness_counts['[0,1]']}, [1,0]:{fitness_counts['[1,0]']}, nan:{fitness_counts['nan']}"
                )
                print(
                    f"GI      - [0,1]:{gi_counts['[0,1]']}, [1,0]:{gi_counts['[1,0]']}, nan:{gi_counts['nan']}"
                )
                if total_fitness > 0:
                    print(
                        f"Fitness Ratios - [0,1]:{fitness_counts['[0,1]']/total_fitness:.3f}, [1,0]:{fitness_counts['[1,0]']/total_fitness:.3f}, nan:{fitness_counts['nan']/total_fitness:.3f}"
                    )
                if total_gi > 0:
                    print(
                        f"GI Ratios      - [0,1]:{gi_counts['[0,1]']/total_gi:.3f}, [1,0]:{gi_counts['[1,0]']/total_gi:.3f}, nan:{gi_counts['nan']/total_gi:.3f}"
                    )

        # Print final summary
        print(f"\nFinal {stage} Summary:")
        total_fitness = sum(fitness_counts.values())
        total_gi = sum(gi_counts.values())

        print(f"\nFitness Total: {total_fitness}")
        for label, count in fitness_counts.items():
            ratio = count / total_fitness if total_fitness > 0 else 0
            print(f"{label}: {count} (ratio: {ratio:.3f})")

        print(f"\nGene Interaction Total: {total_gi}")
        for label, count in gi_counts.items():
            ratio = count / total_gi if total_gi > 0 else 0
            print(f"{label}: {count} (ratio: {ratio:.3f})")


class CustomAdvancedProfiler(AdvancedProfiler):
    def __init__(self, dirpath: str, filename: str, *args: Any, **kwargs: Any) -> None:
        super().__init__(*args, **kwargs)
        self.dirpath = dirpath
        self.filename = filename
        self.profiler = cProfile.Profile()

    def start(self, action_name: str) -> None:
        super().start(action_name)
        self.profiler.enable()

    def stop(self, action_name: str) -> None:
        self.profiler.disable()
        super().stop(action_name)

    def summary(self) -> str:
        os.makedirs(self.dirpath, exist_ok=True)
        file_path = os.path.join(self.dirpath, self.filename)
        self.profiler.dump_stats(file_path)
        return f"Profiler output saved to {file_path}"


@hydra.main(
    version_base=None,
    config_path=osp.join(osp.dirname(__file__), "../conf"),
    config_name="hetero_gnn_pool",
)
def main(cfg: DictConfig) -> None:
    print("Starting HeteroGnnPool 🎻")
    os.environ["WANDB__SERVICE_WAIT"] = "600"
    wandb_cfg = OmegaConf.to_container(cfg, resolve=True, throw_on_missing=True)
    print("wandb_cfg", wandb_cfg)
    slurm_job_id = os.environ.get("SLURM_JOB_ID", str(uuid.uuid4()))
    hostname = socket.gethostname()
    hostname_slurm_job_id = f"{hostname}-{slurm_job_id}"
    sorted_cfg = json.dumps(wandb_cfg, sort_keys=True)
    hashed_cfg = hashlib.sha256(sorted_cfg.encode("utf-8")).hexdigest()
    group = f"{hostname_slurm_job_id}_{hashed_cfg}"
    experiment_dir = osp.join(DATA_ROOT, "wandb-experiments", group)
    os.makedirs(experiment_dir, exist_ok=True)
    wandb.init(
<<<<<<< HEAD
        mode="offline",  # "online", "offline", "disabled"
=======
        mode=WANDB_MODE,  # "online", "offline", "disabled"
>>>>>>> 78fbc078
        project=wandb_cfg["wandb"]["project"],
        config=wandb_cfg,
        group=group,
        tags=wandb_cfg["wandb"]["tags"],
        dir=experiment_dir,
    )

    # Initialize the WandbLogger
    wandb_logger = WandbLogger(project=wandb_cfg["wandb"]["project"], log_model=True)

    # Handle sql genome access error for ddp
    if torch.cuda.is_available() and dist.is_initialized():
        rank = dist.get_rank()
        genome_data_root = osp.join(DATA_ROOT, f"data/sgd/genome_{rank}")
    else:
        # Fallback to default DATA_ROOT if not running in distributed mode or no GPU available
        genome_data_root = osp.join(DATA_ROOT, "data/sgd/genome")
        rank = 0  #

    # Get reference genome
    genome = SCerevisiaeGenome(data_root=genome_data_root, overwrite=False)
    genome.drop_chrmt()
    genome.drop_empty_go()

    # Graph data
    graph = SCerevisiaeGraph(
        data_root=osp.join(DATA_ROOT, "data/sgd/genome"), genome=genome
    )
    graphs = {}
    if wandb.config.cell_dataset["graphs"] is None:
        graphs = None
    if "physical" in wandb.config.cell_dataset["graphs"]:
        graphs["physical"] = graph.G_physical
    if "regulatory" in wandb.config.cell_dataset["graphs"]:
        graphs["regulatory"] = graph.G_regulatory

    # Node embedding datasets
    node_embeddings = {}

    # one hot gene
    if "one_hot_gene" in wandb.config.cell_dataset["node_embeddings"]:
        node_embeddings["one_hot_gene"] = OneHotGeneDataset(
            root=osp.join(DATA_ROOT, "data/scerevisiae/one_hot_gene_embedding"),
            genome=genome,
        )
    # codon frequency
    if "codon_frequency" in wandb.config.cell_dataset["node_embeddings"]:
        node_embeddings["codon_frequency"] = CodonFrequencyDataset(
            root=osp.join(DATA_ROOT, "data/scerevisiae/codon_frequency_embedding"),
            genome=genome,
        )
    # codon embedding
    if "calm" in wandb.config.cell_dataset["node_embeddings"]:
        node_embeddings["calm"] = CalmDataset(
            root=osp.join(DATA_ROOT, "data/scerevisiae/calm_embedding"),
            genome=genome,
            model_name="calm",
        )
    # fudt
    if "fudt_downstream" in wandb.config.cell_dataset["node_embeddings"]:
        node_embeddings["fudt_downstream"] = FungalUpDownTransformerDataset(
            root=osp.join(DATA_ROOT, "data/scerevisiae/fudt_embedding"),
            genome=genome,
            model_name="species_downstream",
        )

    if "fudt_upstream" in wandb.config.cell_dataset["node_embeddings"]:
        node_embeddings["fudt_upstream"] = FungalUpDownTransformerDataset(
            root=osp.join(DATA_ROOT, "data/scerevisiae/fudt_embedding"),
            genome=genome,
            model_name="species_upstream",
        )
    # nucleotide transformer
    if "nt_window_5979" in wandb.config.cell_dataset["node_embeddings"]:
        node_embeddings["nt_window_5979"] = NucleotideTransformerDataset(
            root=osp.join(
                DATA_ROOT, "data/scerevisiae/nucleotide_transformer_embedding"
            ),
            genome=genome,
            model_name="nt_window_5979",
        )
    if "nt_window_5979_max" in wandb.config.cell_dataset["node_embeddings"]:
        node_embeddings["nt_window_5979_max"] = NucleotideTransformerDataset(
            root=osp.join(
                DATA_ROOT, "data/scerevisiae/nucleotide_transformer_embedding"
            ),
            genome=genome,
            model_name="nt_window_5979_max",
        )
    if "nt_window_three_prime_5979" in wandb.config.cell_dataset["node_embeddings"]:
        node_embeddings["nt_window_three_prime_5979"] = NucleotideTransformerDataset(
            root=osp.join(
                DATA_ROOT, "data/scerevisiae/nucleotide_transformer_embedding"
            ),
            genome=genome,
            model_name="window_three_prime_5979",
        )
    if "nt_window_five_prime_5979" in wandb.config.cell_dataset["node_embeddings"]:
        node_embeddings["nt_window_five_prime_5979"] = NucleotideTransformerDataset(
            root=osp.join(
                DATA_ROOT, "data/scerevisiae/nucleotide_transformer_embedding"
            ),
            genome=genome,
            model_name="nt_window_five_prime_5979",
        )
    if "nt_window_three_prime_300" in wandb.config.cell_dataset["node_embeddings"]:
        node_embeddings["nt_window_three_prime_300"] = NucleotideTransformerDataset(
            root=osp.join(
                DATA_ROOT, "data/scerevisiae/nucleotide_transformer_embedding"
            ),
            genome=genome,
            model_name="nt_window_three_prime_300",
        )
    if "nt_window_five_prime_1003" in wandb.config.cell_dataset["node_embeddings"]:
        node_embeddings["nt_window_five_prime_1003"] = NucleotideTransformerDataset(
            root=osp.join(
                DATA_ROOT, "data/scerevisiae/nucleotide_transformer_embedding"
            ),
            genome=genome,
            model_name="nt_window_five_prime_1003",
        )
    # protT5
    if "prot_T5_all" in wandb.config.cell_dataset["node_embeddings"]:
        node_embeddings["prot_T5_all"] = ProtT5Dataset(
            root=osp.join(DATA_ROOT, "data/scerevisiae/protT5_embedding"),
            genome=genome,
            model_name="prot_t5_xl_uniref50_all",
        )
    if "prot_T5_no_dubious" in wandb.config.cell_dataset["node_embeddings"]:
        node_embeddings["prot_T5_no_dubious"] = ProtT5Dataset(
            root=osp.join(DATA_ROOT, "data/scerevisiae/protT5_embedding"),
            genome=genome,
            model_name="prot_t5_xl_uniref50_no_dubious",
        )
    # esm
    if "esm2_t33_650M_UR50D_all" in wandb.config.cell_dataset["node_embeddings"]:
        node_embeddings["esm2_t33_650M_UR50D_all"] = Esm2Dataset(
            root=osp.join(DATA_ROOT, "data/scerevisiae/esm2_embedding"),
            genome=genome,
            model_name="esm2_t33_650M_UR50D_all",
        )
    if "esm2_t33_650M_UR50D_no_dubious" in wandb.config.cell_dataset["node_embeddings"]:
        node_embeddings["esm2_t33_650M_UR50D_all"] = Esm2Dataset(
            root=osp.join(DATA_ROOT, "data/scerevisiae/esm2_embedding"),
            genome=genome,
            model_name="esm2_t33_650M_UR50D_no_dubious",
        )
    if (
        "esm2_t33_650M_UR50D_no_dubious_uncharacterized"
        in wandb.config.cell_dataset["node_embeddings"]
    ):
        node_embeddings["esm2_t33_650M_UR50D_all"] = Esm2Dataset(
            root=osp.join(DATA_ROOT, "data/scerevisiae/esm2_embedding"),
            genome=genome,
            model_name="esm2_t33_650M_UR50D_no_dubious_uncharacterized",
        )
    if (
        "esm2_t33_650M_UR50D_no_uncharacterized"
        in wandb.config.cell_dataset["node_embeddings"]
    ):
        node_embeddings["esm2_t33_650M_UR50D_all"] = Esm2Dataset(
            root=osp.join(DATA_ROOT, "data/scerevisiae/esm2_embedding"),
            genome=genome,
            model_name="esm2_t33_650M_UR50D_no_uncharacterized",
        )
    # sgd_gene_graph
    if "normalized_chrom_pathways" in wandb.config.cell_dataset["node_embeddings"]:
        node_embeddings["normalized_chrom_pathways"] = GraphEmbeddingDataset(
            root=osp.join(DATA_ROOT, "data/scerevisiae/sgd_gene_graph_hot"),
            graph=graph.G_gene,
            model_name="normalized_chrom_pathways",
        )
    if "chrom_pathways" in wandb.config.cell_dataset["node_embeddings"]:
        node_embeddings["chrom_pathways"] = GraphEmbeddingDataset(
            root=osp.join(DATA_ROOT, "data/scerevisiae/sgd_gene_graph_hot"),
            graph=graph.G_gene,
            model_name="chrom_pathways",
        )
    # random
    if "random_1000" in wandb.config.cell_dataset["node_embeddings"]:
        node_embeddings["random_1000"] = RandomEmbeddingDataset(
            root=osp.join(DATA_ROOT, "data/scerevisiae/random_embedding"),
            genome=genome,
            model_name="random_1000",
        )
    if "random_100" in wandb.config.cell_dataset["node_embeddings"]:
        node_embeddings["random_100"] = RandomEmbeddingDataset(
            root=osp.join(DATA_ROOT, "data/scerevisiae/random_embedding"),
            genome=genome,
            model_name="random_100",
        )
    if "random_10" in wandb.config.cell_dataset["node_embeddings"]:
        node_embeddings["random_10"] = RandomEmbeddingDataset(
            root=osp.join(DATA_ROOT, "data/scerevisiae/random_embedding"),
            genome=genome,
            model_name="random_10",
        )
    if "random_1" in wandb.config.cell_dataset["node_embeddings"]:
        node_embeddings["random_1"] = RandomEmbeddingDataset(
            root=osp.join(DATA_ROOT, "data/scerevisiae/random_embedding"),
            genome=genome,
            model_name="random_1",
        )
    learnable_embedding = False
    if "learnable_embedding" == wandb.config.cell_dataset["node_embeddings"][0]:
        learnable_embedding = True

    print("=============")
    print("node.embeddings")
    print(node_embeddings)
    print("=============")

    with open("experiments/003-fit-int/queries/001-small-build.cql", "r") as f:
        query = f.read()
    dataset_root = osp.join(
        DATA_ROOT, "data/torchcell/experiments/003-fit-int/001-small-build"
    )

    if wandb.config.cell_dataset["graph_processor"] == "subgraph_representation":
        graph_processor = SubgraphRepresentation()
    elif wandb.config.cell_dataset["graph_processor"] == "node_feature":
        graph_processor = NodeFeature()
    elif wandb.config.cell_dataset["graph_processor"] == "node_augmentation":
        graph_processor = NodeAugmentation()

    dataset = Neo4jCellDataset(
        root=dataset_root,
        query=query,
        gene_set=genome.gene_set,
        graphs=graphs,
        node_embeddings=node_embeddings,
        converter=CompositeFitnessConverter,
        deduplicator=MeanExperimentDeduplicator,
        aggregator=GenotypeAggregator,
        graph_processor=graph_processor,
    )
    ### TODO add changes to binary classification - start
    # Configure transforms for binary classification
    norm_config = {"strategy": "minmax"}
    bin_config = {
        "num_bins": wandb.config.transforms["num_bins"],
        "strategy": wandb.config.transforms["strategy"],
        "store_continuous": wandb.config.transforms["store_continuous"],
        "label_type": wandb.config.transforms["label_type"],
    }

    # Get all label columns (excluding 'index')
    label_columns = [col for col in dataset.label_df.columns if col != "index"]

    # Create configs for all label columns
    norm_configs = {col: norm_config for col in label_columns}
    bin_configs = {col: bin_config for col in label_columns}

    print("\nProcessing labels:")
    for label in label_columns:
        print(f"- {label}")

    # Create transforms
    normalize_transform = (
        LabelNormalizationTransform(dataset, norm_configs) if norm_configs else None
    )
    binning_transform = LabelBinningTransform(dataset, bin_configs, normalize_transform)

    # Create forward transform
    if normalize_transform is not None:
        forward_transform = Compose([normalize_transform, binning_transform])
    else:
        forward_transform = binning_transform

    inverse_transform = InverseCompose(forward_transform)
    dataset.transform = forward_transform
    # Model output dimension is determined by num_bins
    num_tasks = wandb.config.model["num_tasks"]

    ### TODO add changes to binary classification - end

    # Base Module
    seed = 42
    data_module = CellDataModule(
        dataset=dataset,
        cache_dir=osp.join(dataset_root, "data_module_cache"),
        split_indices=["phenotype_label_index", "perturbation_count_index"],
        batch_size=wandb.config.data_module["batch_size"],
        random_seed=seed,
        num_workers=wandb.config.data_module["num_workers"],
        pin_memory=wandb.config.data_module["pin_memory"],
    )
    data_module.setup()

    # Subset Module
    if wandb.config.data_module["is_perturbation_subset"]:
        data_module = PerturbationSubsetDataModule(
            cell_data_module=data_module,
            size=int(wandb.config.data_module["perturbation_subset_size"]),
            batch_size=wandb.config.data_module["batch_size"],
            num_workers=wandb.config.data_module["num_workers"],
            pin_memory=wandb.config.data_module["pin_memory"],
            prefetch=wandb.config.data_module["prefetch"],
            seed=seed,
        )
        data_module.setup()

    # Anytime data is accessed lmdb must be closed.

    # HACK - start# In main(), replace training with:
    # print("\nAnalyzing label distribution across datasets...")
    # analyze_label_distribution(data_module)
    # return
    # HACK - end
    if not learnable_embedding:
        input_dim = dataset.num_features["gene"]
    else:
        input_dim = wandb.config.cell_dataset["learnable_embedding_input_channels"]
    dataset.close_lmdb()

    # Device setup
    device = "cuda" if torch.cuda.is_available() else "cpu"
    log.info(device)

    num_devices = torch.cuda.device_count()
    if wandb.config.trainer["devices"] != "auto":
        devices = wandb.config.trainer["devices"]
    elif wandb.config.trainer["devices"] == "auto" and num_devices > 0:
        devices = num_devices
    elif wandb.config.trainer["devices"] == "auto" and num_devices == 0:
        # if there are no GPUs available, use 1 CPU
        devices = 1

    # Convert graph names to edge types
    edge_types = [
        ("gene", f"{name}_interaction", "gene")
        for name in wandb.config.cell_dataset["graphs"]
    ]

    # Layer config based on conv_type
    conv_type = wandb.config.model["conv_type"]
    layer_config = {}

    if conv_type == "GCN":
        layer_config = {
            "bias": wandb.config.model["gcn_bias"],
            "add_self_loops": wandb.config.model["gcn_add_self_loops"],
            "normalize": wandb.config.model["gcn_normalize"],
            "is_skip_connection": wandb.config.model["gcn_is_skip_connection"],
        }
    elif conv_type == "GAT":
        layer_config = {
            "heads": wandb.config.model["gat_heads"],
            "concat": wandb.config.model["gat_concat"],
            "bias": wandb.config.model["gat_bias"],
            "add_self_loops": wandb.config.model["gat_add_self_loops"],
            "share_weights": wandb.config.model["gat_share_weights"],
            "is_skip_connection": wandb.config.model["gat_is_skip_connection"],
            "dropout": wandb.config.model["dropout"],
        }
    elif conv_type == "Transformer":
        layer_config = {
            "heads": wandb.config.model["transformer_heads"],
            "concat": wandb.config.model["transformer_concat"],
            "beta": wandb.config.model["transformer_beta"],
            "bias": wandb.config.model["transformer_bias"],
            "root_weight": wandb.config.model["transformer_root_weight"],
            "add_self_loops": wandb.config.model["transformer_add_self_loops"],
            "edge_dim": wandb.config.model["transformer_edge_dim"],
            "dropout": wandb.config.model["dropout"],
        }
    elif conv_type == "GIN":
        layer_config = {
            "train_eps": wandb.config.model["gin_train_eps"],
            "hidden_multiplier": wandb.config.model["gin_hidden_multiplier"],
            "add_self_loops": wandb.config.model["gin_add_self_loops"],
            "is_skip_connection": wandb.config.model["gin_is_skip_connection"],
            "num_mlp_layers": wandb.config.model["gin_num_mlp_layers"],
            "is_mlp_skip_connection": wandb.config.model["gin_is_mlp_skip_connection"],
            "dropout": wandb.config.model["dropout"],
        }

    if wandb.config.transforms["label_type"] == "ordinal":
        out_channels = num_tasks * (wandb.config.transforms["num_bins"] - 1)
    else:
        out_channels = num_tasks * wandb.config.transforms["num_bins"]

    model = HeteroGnnPool(
        in_channels=input_dim,
        hidden_channels=wandb.config.model["hidden_channels"],
        out_channels=out_channels,
        num_layers=wandb.config.model["num_layers"],
        edge_types=edge_types,
        conv_type=conv_type,
        layer_config=layer_config,
        pooling=wandb.config.model["pooling"],
        activation=wandb.config.model["activation"],
        norm=wandb.config.model["norm"],
        head_num_layers=wandb.config.model["head_num_layers"],
        head_hidden_channels=wandb.config.model["head_hidden_channels"],
        head_dropout=wandb.config.model["head_dropout"],
        head_activation=wandb.config.model["head_activation"],
        head_residual=wandb.config.model["head_residual"],
        head_norm=wandb.config.model["head_norm"],
        learnable_embedding=learnable_embedding,
        num_nodes=len(dataset.gene_set),
    )

    # Log model parameters
    param_counts = model.num_parameters
    wandb.log(
        {
            "model/params_conv_layers": param_counts["conv_layers"],
            "model/params_norm_layers": param_counts["norm_layers"],
            "model/params_final_layers": param_counts["pred_head"],
            "model/params_total": param_counts["total"],
        }
    )

    # wandb.watch(model, log="gradients", log_freq=1, log_graph=False)

    # loss
    if wandb.config.regression_task["is_weighted_phenotype_loss"]:
        phenotype_counts = {}
        for i in ["train", "val", "test"]:
            phenotypes = getattr(data_module.index_details, i).phenotype_label_index
            temp_counts = {k: v.count for k, v in phenotypes.items()}
            for k, v in temp_counts.items():
                if k in phenotype_counts:
                    phenotype_counts[k] += v
                else:
                    phenotype_counts[k] = v
        weights = torch.tensor(
            [1 - v / sum(phenotype_counts.values()) for v in phenotype_counts.values()]
        ).to(device)
    else:
        weights = torch.ones(2).to(device)

    if wandb.config.regression_task["loss_type"] == "ce":
        loss_func = CombinedCELoss(
            num_classes=wandb.config.transforms["num_bins"], weights=weights
        )
    elif wandb.config.regression_task["loss_type"] == "ce_ordinal":
        loss_func = CombinedOrdinalCELoss(
            num_classes=wandb.config.transforms["num_bins"],
            num_tasks=2,  # For fitness and gene interaction
            weights=weights,
        )

    task = ClassificationTask(
        model=model,
        bins=wandb.config.transforms["num_bins"],
        optimizer_config=wandb.config.regression_task["optimizer"],
        lr_scheduler_config=wandb.config.regression_task["lr_scheduler"],
        batch_size=wandb.config.data_module["batch_size"],
        clip_grad_norm=wandb.config.regression_task["clip_grad_norm"],
        clip_grad_norm_max_norm=wandb.config.regression_task["clip_grad_norm_max_norm"],
        boxplot_every_n_epochs=wandb.config.regression_task["boxplot_every_n_epochs"],
        loss_func=loss_func,
        grad_accumulation_schedule=wandb.config.regression_task[
            "grad_accumulation_schedule"
        ],
        device=device,
        inverse_transform=inverse_transform,
        forward_transform=forward_transform,
        label_type=wandb.config.transforms["label_type"],

    )

    # Checkpoint Callback
    model_base_path = osp.join(DATA_ROOT, "models/checkpoints")
    os.makedirs(model_base_path, exist_ok=True)
    checkpoint_callback = ModelCheckpoint(
        dirpath=osp.join(model_base_path, group),
        save_top_k=1,
        monitor="val/loss",
        mode="min",
    )

    # In your main function:
    # profiler = CustomAdvancedProfiler(
    #     dirpath="profiles", filename="advanced_profiler_output.prof"
    # )
    print(f"devices: {devices}")
    torch.set_float32_matmul_precision("medium")

    # TODO import type issues
    # if wandb_cfg["profiler"]["is_pytorch"]:
    #     Create profile directory structure
    #     profile_dir = osp.join(DATA_ROOT, "profiles", str(hostname_slurm_job_id))
    #     print(f"Profile directory: {profile_dir}")
    #     os.makedirs(profile_dir, exist_ok=True)

    #     Determine available activities based on device
    #     activities = []
    #     if torch.cuda.is_available():
    #         activities.append(torch.profiler.ProfilerActivity.CUDA)
    #     activities.append(torch.profiler.ProfilerActivity.CPU)

    #     profiler = PyTorchProfiler(
    #         dirpath=profile_dir,
    #         filename="profiler_output",
    #         schedule=torch.profiler.schedule(
    #             wait=100,  # Wait for 5 steps
    #             warmup=1,  # Add 1 warmup step
    #             active=1,  # Profile for 3 steps
    #             repeat=100,  # Repeat every 100 steps
    #             skip_first=100,
    #         ),
    #         on_trace_ready=torch.profiler.tensorboard_trace_handler(profile_dir),
    #         activities=activities,
    #         with_stack=True,
    #         export_to_chrome=True,
    #         with_steps=True,
    #         profile_memory=True,
    #         record_shapes=True,
    #         with_flops=True,
    #         with_modules=True,
    #     )
    # else:
    #     profiler = None

    profiler = None
    trainer = L.Trainer(
        strategy=wandb.config.trainer["strategy"],
        accelerator=wandb.config.trainer["accelerator"],
        devices=devices,  # FLAG
        logger=wandb_logger,
        max_epochs=wandb.config.trainer["max_epochs"],
        callbacks=[checkpoint_callback],
        profiler=profiler,  #
        log_every_n_steps=10,
        # callbacks=[checkpoint_callback, TriggerWandbSyncLightningCallback()],
    )

    # Start the training
    trainer.fit(model=task, datamodule=data_module)
    trainer.test(model=task, datamodule=data_module)


if __name__ == "__main__":
    main()<|MERGE_RESOLUTION|>--- conflicted
+++ resolved
@@ -185,11 +185,7 @@
     experiment_dir = osp.join(DATA_ROOT, "wandb-experiments", group)
     os.makedirs(experiment_dir, exist_ok=True)
     wandb.init(
-<<<<<<< HEAD
-        mode="offline",  # "online", "offline", "disabled"
-=======
         mode=WANDB_MODE,  # "online", "offline", "disabled"
->>>>>>> 78fbc078
         project=wandb_cfg["wandb"]["project"],
         config=wandb_cfg,
         group=group,
